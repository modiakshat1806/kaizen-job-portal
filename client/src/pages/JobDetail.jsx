import { useState, useEffect } from 'react'
import { useParams, useLocation, useNavigate } from 'react-router-dom'
import { toast } from 'react-hot-toast'
import {
  Building, MapPin, Clock, DollarSign, Users, FileText,
  Star, TrendingUp, ArrowLeft, CheckCircle, XCircle,
  GraduationCap, Briefcase, Target, Award
} from 'lucide-react'
import { jobAPI, fitmentAPI, studentAPI } from '../services/api'

const JobDetail = () => {
  const { jobId } = useParams()
  const location = useLocation()
  const navigate = useNavigate()
  const [job, setJob] = useState(null)
  const [loading, setLoading] = useState(true)
  const [fitmentData, setFitmentData] = useState(location.state?.fitmentData || null)
  const [studentPhone, setStudentPhone] = useState('')
  const [showPhoneInput, setShowPhoneInput] = useState(false)
<<<<<<< HEAD
  const [showNewUserModal, setShowNewUserModal] = useState(false)

  // Check if accessed via QR code (no referrer or direct access)
  const isQRAccess = !document.referrer || document.referrer === '' ||
                     location.state?.fromQR === true

  useEffect(() => {
    fetchJob()

    // Check if returning from assessment
    if (location.state?.fromAssessment && location.state?.studentPhone) {
      setStudentPhone(location.state.studentPhone)
      // Auto-calculate fitment after a short delay
      setTimeout(() => {
        handleCheckFitmentWithPhone(location.state.studentPhone)
      }, 1000)
    }
=======
  const [isJobSaved, setIsJobSaved] = useState(false)

  useEffect(() => {
    fetchJob()
    checkIfJobSaved()
>>>>>>> 0f25270e
  }, [jobId])

  // Check if job is already saved
  const checkIfJobSaved = () => {
    try {
      const savedJobs = JSON.parse(localStorage.getItem('savedJobs') || '[]')
      const isSaved = savedJobs.some(savedJob => savedJob._id === jobId)
      setIsJobSaved(isSaved)
    } catch (error) {
      console.error('Error checking saved jobs:', error)
    }
  }

  // Save or unsave job
  const toggleSaveJob = () => {
    try {
      const savedJobs = JSON.parse(localStorage.getItem('savedJobs') || '[]')

      if (isJobSaved) {
        // Remove from saved jobs
        const updatedJobs = savedJobs.filter(savedJob => savedJob._id !== jobId)
        localStorage.setItem('savedJobs', JSON.stringify(updatedJobs))
        setIsJobSaved(false)
        toast.success('Job removed from saved list')
      } else {
        // Add to saved jobs
        if (job) {
          const updatedJobs = [...savedJobs, job]
          localStorage.setItem('savedJobs', JSON.stringify(updatedJobs))
          setIsJobSaved(true)
          toast.success('Job saved successfully!')
        }
      }
    } catch (error) {
      console.error('Error saving job:', error)
      toast.error('Failed to save job')
    }
  }

  const fetchJob = async () => {
    try {
      setLoading(true)
      const response = await jobAPI.getById(jobId)
      setJob(response.data.job)
    } catch (error) {
      toast.error('Failed to fetch job details')
      console.error('Error fetching job:', error)
    } finally {
      setLoading(false)
    }
  }

  const handleCheckFitmentWithPhone = async (phone) => {
    try {
      // First check if student exists
      const studentResponse = await studentAPI.getByPhone(phone)

      if (studentResponse.data.student) {
        // Student exists, calculate fitment
        const response = await fitmentAPI.calculateFitment(phone, jobId)
        setFitmentData(response.data.fitment)
        toast.success('Fitment calculated successfully!')
      }
    } catch (error) {
      if (error.response?.status === 404) {
        // Student not found, show new user modal
        setShowNewUserModal(true)
        setShowPhoneInput(false)
      } else {
        toast.error('Error checking fitment. Please try again.')
      }
    }
  }

  const handleCheckFitment = async () => {
    if (!studentPhone) {
      setShowPhoneInput(true)
      return
    }

    await handleCheckFitmentWithPhone(studentPhone)
  }

  const handleTakeAssessment = () => {
    // Store current job info in localStorage to return after assessment
    localStorage.setItem('returnToJob', JSON.stringify({
      jobId: jobId,
      phone: studentPhone
    }))

    // Navigate to assessment
    navigate('/assessment')
  }

  const getMatchColor = (score) => {
    if (score >= 80) return 'text-green-600 bg-green-100'
    if (score >= 60) return 'text-secondary-600 bg-secondary-100'
    if (score >= 40) return 'text-primary-600 bg-primary-100'
    return 'text-red-600 bg-red-100'
  }

  const getMatchLevel = (score) => {
    if (score >= 80) return 'Excellent Match'
    if (score >= 60) return 'Good Match'
    if (score >= 40) return 'Fair Match'
    return 'Poor Match'
  }

  const formatCurrency = (amount) => {
    return new Intl.NumberFormat('en-IN', {
      style: 'currency',
      currency: 'INR',
      minimumFractionDigits: 0,
      maximumFractionDigits: 0,
    }).format(amount || 0)
  }

  if (loading) {
    return (
      <div className="flex items-center justify-center min-h-64">
        <div className="animate-spin rounded-full h-12 w-12 border-b-2 border-primary-600"></div>
      </div>
    )
  }

  if (!job) {
    return (
      <div className="text-center py-12">
        <h2 className="text-2xl font-semibold text-gray-900 mb-2">Job not found</h2>
        <p className="text-gray-600">The job you're looking for doesn't exist or has been removed.</p>
      </div>
    )
  }

  return (
    <div className="max-w-6xl mx-auto">
      {/* Phone Input Modal */}
      {showPhoneInput && (
        <div className="fixed inset-0 bg-black bg-opacity-50 flex items-center justify-center z-50">
          <div className="bg-white rounded-lg p-6 max-w-md w-full mx-4">
            <h3 className="text-lg font-semibold mb-4">Enter Your Phone Number</h3>
            <p className="text-gray-600 mb-4">
              Please enter the phone number you used during assessment to check your fitment score.
            </p>
            <input
              type="tel"
              className="input-field mb-4"
              placeholder="Enter your phone number"
              value={studentPhone}
              onChange={(e) => setStudentPhone(e.target.value)}
            />
            <div className="flex space-x-3">
              <button
                onClick={() => setShowPhoneInput(false)}
                className="btn-outline flex-1"
              >
                Cancel
              </button>
              <button
                onClick={() => {
                  setShowPhoneInput(false)
                  handleCheckFitment()
                }}
                className="btn-primary flex-1"
              >
                Check Fitment
              </button>
            </div>
          </div>
        </div>
      )}

      {/* New User Modal */}
      {showNewUserModal && (
        <div className="fixed inset-0 bg-black bg-opacity-50 flex items-center justify-center z-50">
          <div className="bg-white rounded-lg p-6 max-w-md w-full mx-4">
            <h3 className="text-lg font-semibold mb-4">New Phone Number Detected</h3>
            <p className="text-gray-600 mb-4">
              We couldn't find an assessment record for this phone number. Please take our assessment test first to get your fitment score.
            </p>
            <div className="flex space-x-3">
              <button
                onClick={() => {
                  setShowNewUserModal(false)
                  setStudentPhone('')
                }}
                className="btn-outline flex-1"
              >
                Cancel
              </button>
              <button
                onClick={handleTakeAssessment}
                className="btn-primary flex-1"
              >
                Take Assessment
              </button>
            </div>
          </div>
        </div>
      )}

      {/* Back Button */}
      <button
        onClick={() => navigate(-1)}
        className="flex items-center text-gray-600 hover:text-gray-900 mb-6"
      >
        <ArrowLeft className="w-4 h-4 mr-2" />
        Back
      </button>

      <div className="grid lg:grid-cols-3 gap-8">
        {/* Main Content */}
        <div className="lg:col-span-2 space-y-6">
          {/* Job Header */}
          <div className="card">
            <div className="flex items-start justify-between mb-4">
              <div className="flex-1">
                <h1 className="text-3xl font-bold text-gray-900 mb-2">{job.title}</h1>
                <div className="flex items-center text-gray-600 mb-4">
                  <Building className="w-5 h-5 mr-2" />
                  <span className="text-lg">{job.company.name}</span>
                </div>
              </div>
              <div className="flex items-center space-x-2">
                <span className="px-3 py-1 bg-primary-100 text-primary-700 rounded-full text-sm font-medium">
                  {job.jobType}
                </span>
              </div>
            </div>

            <div className="grid md:grid-cols-3 gap-4 mb-6">
              <div className="flex items-center text-gray-600">
                <MapPin className="w-4 h-4 mr-2" />
                <span>{job.location.type} {job.location.city && `• ${job.location.city}`}</span>
              </div>
              <div className="flex items-center text-gray-600">
                <Clock className="w-4 h-4 mr-2" />
                <span>{job.industry}</span>
              </div>
              {job.salary.min && !isQRAccess && (
                <div className="flex items-center text-gray-600">
                  <DollarSign className="w-4 h-4 mr-2" />
                  <span>{formatCurrency(job.salary.min)} - {formatCurrency(job.salary.max)} {job.salary.period}</span>
                </div>
              )}
              {job.salary.min && isQRAccess && !fitmentData && (
                <div className="flex items-center text-gray-600">
                  <DollarSign className="w-4 h-4 mr-2" />
                  <span>Salary details available after fitment check</span>
                </div>
              )}
              {job.salary.min && isQRAccess && fitmentData && (
                <div className="flex items-center text-gray-600">
                  <DollarSign className="w-4 h-4 mr-2" />
                  <span>{formatCurrency(job.salary.min)} - {formatCurrency(job.salary.max)} {job.salary.period}</span>
                </div>
              )}
            </div>

            <div className="prose max-w-none">
              <h3 className="text-lg font-semibold mb-3">Job Description</h3>
              <p className="text-gray-700 whitespace-pre-wrap">{job.description}</p>
            </div>
          </div>

          {/* Requirements */}
          <div className="card">
            <h2 className="text-xl font-semibold mb-4 flex items-center">
              <Users className="w-5 h-5 mr-2" />
              Requirements
            </h2>

            <div className="grid md:grid-cols-2 gap-6 mb-6">
              <div>
                <h3 className="font-medium text-gray-900 mb-2">Education</h3>
                <div className="flex items-center text-gray-600">
                  <GraduationCap className="w-4 h-4 mr-2" />
                  <span>{job.requirements.education}</span>
                </div>
              </div>

              <div>
                <h3 className="font-medium text-gray-900 mb-2">Experience</h3>
                <div className="flex items-center text-gray-600">
                  <Briefcase className="w-4 h-4 mr-2" />
                  <span>{job.requirements.experience.min}+ years</span>
                </div>
              </div>
            </div>

            {job.requirements.skills && job.requirements.skills.length > 0 && (
              <div>
                <h3 className="font-medium text-gray-900 mb-3">Required Skills</h3>
                <div className="flex flex-wrap gap-2">
                  {job.requirements.skills.map((skill, index) => (
                    <span
                      key={index}
                      className="px-3 py-1 bg-gray-100 text-gray-700 rounded-full text-sm"
                    >
                      {skill}
                    </span>
                  ))}
                </div>
              </div>
            )}
          </div>

          {/* Responsibilities */}
          {job.responsibilities && job.responsibilities.length > 0 && (
            <div className="card">
              <h2 className="text-xl font-semibold mb-4 flex items-center">
                <FileText className="w-5 h-5 mr-2" />
                Responsibilities
              </h2>
              <ul className="space-y-2">
                {job.responsibilities.map((responsibility, index) => (
                  <li key={index} className="flex items-start">
                    <CheckCircle className="w-4 h-4 text-green-500 mr-2 mt-0.5 flex-shrink-0" />
                    <span className="text-gray-700">{responsibility}</span>
                  </li>
                ))}
              </ul>
            </div>
          )}

          {/* Benefits */}
          {job.benefits && job.benefits.length > 0 && (
            <div className="card">
              <h2 className="text-xl font-semibold mb-4 flex items-center">
                <Award className="w-5 h-5 mr-2" />
                Benefits
              </h2>
              <ul className="space-y-2">
                {job.benefits.map((benefit, index) => (
                  <li key={index} className="flex items-start">
                    <Star className="w-4 h-4 text-yellow-500 mr-2 mt-0.5 flex-shrink-0" />
                    <span className="text-gray-700">{benefit}</span>
                  </li>
                ))}
              </ul>
            </div>
          )}
        </div>

        {/* Sidebar */}
        <div className="space-y-6">
          {/* Fitment Score */}
          <div className="card">
            <h3 className="text-lg font-semibold mb-4 flex items-center">
              <TrendingUp className="w-5 h-5 mr-2" />
              Your Fitment Score
            </h3>

            {fitmentData ? (
              <div className="space-y-4">
                <div className="text-center">
                  <div className={`text-4xl font-bold mb-2 ${getMatchColor(fitmentData.score)}`}>
                    {fitmentData.score}%
                  </div>
                  <div className="text-lg font-medium text-gray-900 mb-2">
                    {getMatchLevel(fitmentData.score)}
                  </div>
                  <div className="w-full bg-gray-200 rounded-full h-2">
                    <div
                      className="bg-primary-600 h-2 rounded-full transition-all duration-300"
                      style={{ width: `${fitmentData.score}%` }}
                    ></div>
                  </div>
                </div>

                <div className="space-y-4">
                  <div>
                    <h4 className="font-medium text-gray-900 mb-2">Analysis</h4>
                    <ul className="space-y-2">
                      {fitmentData.reasons.map((reason, index) => (
                        <li key={index} className="text-sm text-gray-600 flex items-start">
                          <CheckCircle className="w-4 h-4 text-green-500 mr-2 mt-0.5 flex-shrink-0" />
                          <span>{reason}</span>
                        </li>
                      ))}
                    </ul>
                  </div>

                  {fitmentData.strengths && fitmentData.strengths.length > 0 && (
                    <div>
                      <h4 className="font-medium text-green-700 mb-2">Your Strengths</h4>
                      <ul className="space-y-1">
                        {fitmentData.strengths.map((strength, index) => (
                          <li key={index} className="text-sm text-green-600 flex items-start">
                            <Star className="w-4 h-4 text-green-500 mr-2 mt-0.5 flex-shrink-0" />
                            <span>{strength}</span>
                          </li>
                        ))}
                      </ul>
                    </div>
                  )}

                  {fitmentData.improvements && fitmentData.improvements.length > 0 && (
                    <div>
                      <h4 className="font-medium text-orange-700 mb-2">Areas for Growth</h4>
                      <ul className="space-y-1">
                        {fitmentData.improvements.map((improvement, index) => (
                          <li key={index} className="text-sm text-orange-600 flex items-start">
                            <TrendingUp className="w-4 h-4 text-orange-500 mr-2 mt-0.5 flex-shrink-0" />
                            <span>{improvement}</span>
                          </li>
                        ))}
                      </ul>
                    </div>
                  )}

                  {fitmentData.aiGenerated && (
                    <div className="text-xs text-gray-500 italic border-t pt-2">
                      Analysis powered by AI
                    </div>
                  )}
                </div>
              </div>
            ) : (
              <div className="text-center space-y-4">
                <div className="text-gray-400 mb-4">
                  <Target className="w-12 h-12 mx-auto" />
                </div>
                <p className="text-gray-600 mb-4">
                  Check how well this job matches your profile
                </p>
                <button
                  onClick={handleCheckFitment}
                  className="btn-primary w-full"
                >
                  Check Fitment
                </button>
              </div>
            )}
          </div>

<<<<<<< HEAD
          {/* Quick Actions - Hidden for QR access until fitment check */}
          {(!isQRAccess || fitmentData) && (
            <div className="card">
              <h3 className="text-lg font-semibold mb-4">Quick Actions</h3>
              <div className="space-y-3">
                <button className="btn-primary w-full">
                  Apply Now
                </button>
                <button className="btn-outline w-full">
                  Save Job
                </button>
                <button className="btn-outline w-full">
                  Share Job
                </button>
              </div>
=======
          {/* Quick Actions */}
          <div className="card">
            <h3 className="text-lg font-semibold mb-4">Quick Actions</h3>
            <div className="space-y-3">
              <button className="btn-primary w-full">
                Apply Now
              </button>
              <button
                onClick={toggleSaveJob}
                className={`w-full font-semibold py-2 px-4 rounded-lg transition-all duration-300 ${
                  isJobSaved
                    ? 'bg-green-100 text-green-700 border border-green-300 hover:bg-green-200 dark:bg-green-900/20 dark:text-green-400 dark:border-green-700 dark:hover:bg-green-900/30'
                    : 'bg-white text-gray-700 border border-gray-300 hover:bg-gray-50 dark:bg-gray-800 dark:text-gray-300 dark:border-gray-600 dark:hover:bg-gray-700'
                }`}
              >
                {isJobSaved ? '✓ Saved' : 'Save Job'}
              </button>
              <button className="btn-outline w-full">
                Share Job
              </button>
>>>>>>> 0f25270e
            </div>
          )}

          {/* Company Info */}
          <div className="card">
            <h3 className="text-lg font-semibold mb-4">About {job.company.name}</h3>
            <div className="space-y-3">
              <div className="flex items-center text-gray-600">
                <Building className="w-4 h-4 mr-2" />
                <span>{job.industry} Industry</span>
              </div>
              {job.company.website && (
                <div className="flex items-center text-gray-600">
                  <span className="text-primary-600 hover:text-primary-700 cursor-pointer">
                    Visit Website
                  </span>
                </div>
              )}
            </div>
          </div>
        </div>
      </div>
    </div>
  )
}

export default JobDetail <|MERGE_RESOLUTION|>--- conflicted
+++ resolved
@@ -17,8 +17,8 @@
   const [fitmentData, setFitmentData] = useState(location.state?.fitmentData || null)
   const [studentPhone, setStudentPhone] = useState('')
   const [showPhoneInput, setShowPhoneInput] = useState(false)
-<<<<<<< HEAD
   const [showNewUserModal, setShowNewUserModal] = useState(false)
+  const [isJobSaved, setIsJobSaved] = useState(false)
 
   // Check if accessed via QR code (no referrer or direct access)
   const isQRAccess = !document.referrer || document.referrer === '' ||
@@ -26,6 +26,7 @@
 
   useEffect(() => {
     fetchJob()
+    checkIfJobSaved()
 
     // Check if returning from assessment
     if (location.state?.fromAssessment && location.state?.studentPhone) {
@@ -35,13 +36,6 @@
         handleCheckFitmentWithPhone(location.state.studentPhone)
       }, 1000)
     }
-=======
-  const [isJobSaved, setIsJobSaved] = useState(false)
-
-  useEffect(() => {
-    fetchJob()
-    checkIfJobSaved()
->>>>>>> 0f25270e
   }, [jobId])
 
   // Check if job is already saved
@@ -478,7 +472,6 @@
             )}
           </div>
 
-<<<<<<< HEAD
           {/* Quick Actions - Hidden for QR access until fitment check */}
           {(!isQRAccess || fitmentData) && (
             <div className="card">
@@ -487,35 +480,20 @@
                 <button className="btn-primary w-full">
                   Apply Now
                 </button>
-                <button className="btn-outline w-full">
-                  Save Job
+                <button
+                  onClick={toggleSaveJob}
+                  className={`w-full font-semibold py-2 px-4 rounded-lg transition-all duration-300 ${
+                    isJobSaved
+                      ? 'bg-green-100 text-green-700 border border-green-300 hover:bg-green-200 dark:bg-green-900/20 dark:text-green-400 dark:border-green-700 dark:hover:bg-green-900/30'
+                      : 'bg-white text-gray-700 border border-gray-300 hover:bg-gray-50 dark:bg-gray-800 dark:text-gray-300 dark:border-gray-600 dark:hover:bg-gray-700'
+                  }`}
+                >
+                  {isJobSaved ? '✓ Saved' : 'Save Job'}
                 </button>
                 <button className="btn-outline w-full">
                   Share Job
                 </button>
               </div>
-=======
-          {/* Quick Actions */}
-          <div className="card">
-            <h3 className="text-lg font-semibold mb-4">Quick Actions</h3>
-            <div className="space-y-3">
-              <button className="btn-primary w-full">
-                Apply Now
-              </button>
-              <button
-                onClick={toggleSaveJob}
-                className={`w-full font-semibold py-2 px-4 rounded-lg transition-all duration-300 ${
-                  isJobSaved
-                    ? 'bg-green-100 text-green-700 border border-green-300 hover:bg-green-200 dark:bg-green-900/20 dark:text-green-400 dark:border-green-700 dark:hover:bg-green-900/30'
-                    : 'bg-white text-gray-700 border border-gray-300 hover:bg-gray-50 dark:bg-gray-800 dark:text-gray-300 dark:border-gray-600 dark:hover:bg-gray-700'
-                }`}
-              >
-                {isJobSaved ? '✓ Saved' : 'Save Job'}
-              </button>
-              <button className="btn-outline w-full">
-                Share Job
-              </button>
->>>>>>> 0f25270e
             </div>
           )}
 
