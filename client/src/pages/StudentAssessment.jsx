--- conflicted
+++ resolved
@@ -35,10 +35,6 @@
   })
   const [degreeDropdownOpen, setDegreeDropdownOpen] = useState(false)
   const [selectedDegree, setSelectedDegree] = useState('')
-<<<<<<< HEAD
-  const [showProgressPopup, setShowProgressPopup] = useState(false)
-
-=======
   const [yearDropdownOpen, setYearDropdownOpen] = useState(false)
   const [selectedYear, setSelectedYear] = useState('')
   const [showProgressPopup, setShowProgressPopup] = useState(false)
@@ -60,7 +56,6 @@
     }
   }, [degreeDropdownOpen, yearDropdownOpen])
 
->>>>>>> 99a39296
   // Scroll to top when component mounts
   useEffect(() => {
     window.scrollTo({ top: 0, behavior: 'smooth' })
@@ -181,7 +176,6 @@
     return Object.values(bubbleAnswers).every(value => value !== null)
   }
 
-<<<<<<< HEAD
 
   const calculateAssessmentScore = (data) => {
     console.log('Calculating assessment score with data:', data)
@@ -299,25 +293,6 @@
 
     console.log('Calculated assessment scores:', finalScores)
     return finalScores
-=======
-
-  const calculateAssessmentScore = (data) => {
-    let technical = 50
-    let communication = 50
-    let problemSolving = 50
-    let teamwork = 50
-
-    // Adjust based on education level
-    const educationLevels = { 'High School': 30, 'Bachelor': 60, 'Master': 80, 'PhD': 90 }
-    technical += educationLevels[data.degree] || 0
-
-    return {
-      technical: Math.min(technical, 100),
-      communication: Math.min(communication, 100),
-      problemSolving: Math.min(problemSolving, 100),
-      teamwork: Math.min(teamwork, 100)
-    }
->>>>>>> 99a39296
   }
 
   const nextStep = () => {
@@ -330,11 +305,7 @@
       const specialization = watch('specialization')
       const institution = watch('institution')
       
-<<<<<<< HEAD
-      if (!name || !email || !phone || !degree || !graduationYear || !specialization || !institution) {
-=======
       if (!name || !email || !phone || !selectedDegree || !selectedYear || !specialization || !institution) {
->>>>>>> 99a39296
         toast.error('Please fill in all required fields')
         return
       }
@@ -360,8 +331,6 @@
       setCurrentStep(currentStep + 1)
       setShowProgressPopup(true)
       console.log('Progress popup shown')
-<<<<<<< HEAD
-=======
 
       // Scroll to top of page smoothly
       window.scrollTo({
@@ -369,7 +338,6 @@
         behavior: 'smooth'
       })
 
->>>>>>> 99a39296
       setTimeout(() => {
         setShowProgressPopup(false)
         console.log('Progress popup hidden')
@@ -1316,11 +1284,7 @@
               type="button"
               onClick={nextStep}
               disabled={
-<<<<<<< HEAD
-                (currentStep === 1 && (!watch('name') || !watch('email') || !watch('phone') || !watch('degree') || !watch('graduationYear') || !watch('specialization') || !watch('institution'))) ||
-=======
                 (currentStep === 1 && (!watch('name') || !watch('email') || !watch('phone') || !selectedDegree || !selectedYear || !watch('specialization') || !watch('institution'))) ||
->>>>>>> 99a39296
                 (currentStep === 2 && selectedCoreValues.length !== 5) ||
                 (currentStep === 3 && !areAllSlidersMoved()) ||
                 (currentStep === 4 && !areAllBubblesSelected())
@@ -1394,42 +1358,8 @@
               </div>
             </div>
           </div>
-<<<<<<< HEAD
-        </div>
-      )}
-
-      {/* Loading Modal for Career Matching */}
-      {showLoadingModal && (
-        <div className="fixed inset-0 bg-black bg-opacity-50 flex items-center justify-center z-50">
-          <div className="bg-white rounded-lg p-8 max-w-md w-full mx-4 text-center">
-            <div className="mb-6">
-              <div className="relative">
-                <div className="w-24 h-24 mx-auto mb-6">
-                  <div className="absolute inset-0 border-4 border-blue-200 rounded-full"></div>
-                  <div className="absolute inset-0 border-4 border-blue-600 rounded-full border-t-transparent animate-spin"></div>
-                  <div className="absolute inset-2 border-4 border-blue-400 rounded-full border-b-transparent animate-spin" style={{animationDirection: 'reverse', animationDuration: '1.5s'}}></div>
-                  <div className="absolute inset-4 border-4 border-blue-300 rounded-full border-l-transparent animate-spin" style={{animationDuration: '2s'}}></div>
-                </div>
-              </div>
-              <h3 className="text-2xl font-bold text-gray-900 mb-3">
-                🎯 Finding Your Perfect Career Matches
-              </h3>
-              <p className="text-gray-600 mb-4">
-                Analyzing your assessment results and matching with the best opportunities...
-              </p>
-              <div className="space-y-2 text-sm text-blue-600 font-medium">
-                <div>✨ Evaluating your skills and preferences</div>
-                <div>🔍 Searching through thousands of opportunities</div>
-                <div>🎉 Preparing your personalized results</div>
-              </div>
-            </div>
-          </div>
-        </div>
-      )}
-=======
         )}
       </div>
->>>>>>> 99a39296
     </div>
   )
 }
