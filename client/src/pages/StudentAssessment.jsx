import { useState, useEffect } from 'react'
import { useForm } from 'react-hook-form'
import { useNavigate } from 'react-router-dom'
import { toast } from 'react-hot-toast'
import { ChevronLeft, ChevronRight, Check, User, Heart, Target, MapPin, ChevronDown } from 'lucide-react'
import { studentAPI, fitmentAPI, recommendationsAPI } from '../services/api'

const StudentAssessment = () => {
<<<<<<< HEAD
  const navigate = useNavigate()
  const { register, handleSubmit, watch, formState: { errors }, setValue, reset } = useForm()
  
  // State management
  const [currentStep, setCurrentStep] = useState(1)
  const [isSubmitting, setIsSubmitting] = useState(false)
  const [selectedCoreValues, setSelectedCoreValues] = useState([])
  const [sliderValues, setSliderValues] = useState({
    independence: 50,
    routine: 50,
    pace: 50,
    focus: 50,
    approach: 50
  })
  const [bubbleAnswers, setBubbleAnswers] = useState({
    q1: null,
    q2: null,
    q3: null,
    q4: null,
    q5: null,
    q6: null,
    q7: null,
    q8: null,
    q9: null,
    q10: null
  })
  const [degreeDropdownOpen, setDegreeDropdownOpen] = useState(false)
  const [selectedDegree, setSelectedDegree] = useState('')
  const [showProgressPopup, setShowProgressPopup] = useState(false)
=======
  // Scroll to top when component mounts
  useEffect(() => {
    window.scrollTo({ top: 0, behavior: 'smooth' })
  }, [])
>>>>>>> 0f25270e

  // Add CSS animations
  useEffect(() => {
    const assessmentAnimationStyles = `
      @keyframes assessmentTitlePop {
        0% {
          transform: scale(0.8) translateY(20px) rotateX(10deg);
          opacity: 0;
        }
        60% {
          transform: scale(1.05) translateY(-3px) rotateX(-3deg);
          opacity: 0.9;
        }
        100% {
          transform: scale(1) translateY(0) rotateX(0deg);
          opacity: 1;
        }
      }

      @keyframes sliderBounce {
        0% {
          transform: translateX(-50%) scale(0.8);
        }
        50% {
          transform: translateX(-50%) scale(1.1);
        }
        100% {
          transform: translateX(-50%) scale(1);
        }
      }

      @keyframes progressPopup {
        0% {
          transform: translateY(-20px) scale(0.8);
          opacity: 0;
        }
        100% {
          transform: translateY(0) scale(1);
          opacity: 1;
        }
      }
    `
    const styleSheet = document.createElement('style')
    styleSheet.textContent = assessmentAnimationStyles
    document.head.appendChild(styleSheet)
    return () => document.head.removeChild(styleSheet)
  }, [])

  // Clear any existing saved state on component mount
  useEffect(() => {
    localStorage.removeItem('studentAssessmentState')
    localStorage.removeItem('studentAssessmentFormData')
    localStorage.removeItem('studentAssessmentSessionId')
    reset() // Reset form to initial state
  }, [reset])

  const steps = [
    { id: 1, title: 'Basic Information', icon: User },
    { id: 2, title: 'Core Values', icon: Heart },
    { id: 3, title: 'Work Preferences', icon: Target },
    { id: 4, title: 'Work Style Assessment', icon: MapPin }
  ]

  const coreValues = [
    'Accountability',
    'Adaptability',
    'Ambition',
    'Attention to Detail',
    'Collaboration',
    'Communication',
    'Continuous Learning',
    'Creativity',
    'Customer Focus',
    'Data-Driven',
    'Empathy',
    'Efficiency',
    'Ethicality',
    'Innovation',
    'Integrity',
    'Leadership',
    'Logical Thinking',
    'Problem-Solving',
    'Resilience',
    'Teamwork'
  ]

  const handleCoreValueClick = (value) => {
    if (selectedCoreValues.includes(value)) {
      setSelectedCoreValues(selectedCoreValues.filter(v => v !== value))
    } else if (selectedCoreValues.length < 5) {
      setSelectedCoreValues([...selectedCoreValues, value])
    }
  }

  const handleSliderChange = (sliderName, value) => {
    setSliderValues(prev => ({
      ...prev,
      [sliderName]: parseInt(value)
    }))
  }

  const areAllSlidersMoved = () => {
    return Object.values(sliderValues).every(value => value !== 50)
  }

  const handleBubbleClick = (question, value) => {
    setBubbleAnswers(prev => ({
      ...prev,
      [question]: value
    }))
  }

  const areAllBubblesSelected = () => {
    return Object.values(bubbleAnswers).every(value => value !== null)
  }

<<<<<<< HEAD
=======
  const onSubmit = async (data) => {
    setIsSubmitting(true)
    try {
      // Calculate assessment scores based on form data
      const assessmentScore = calculateAssessmentScore(data)

      const studentData = {
        ...data,
        coreValues: selectedCoreValues,
        assessmentScore,
        education: {
          degree: data.degree,
          institution: data.institution
        }
      }

      // 1. POST the assessment to /api/student
      await studentAPI.saveAssessment(studentData)

      // Clear saved state after successful submission
      clearSavedState()

      toast.success('Assessment completed successfully!')

      // 2. Prepare assessment data for OpenAI recommendations
      const assessmentData = {
        fullName: data.name,
        coreValues: selectedCoreValues,
        workPreferences: sliderValues,
        behavioralAnswers: bubbleAnswers
      }

      // 3. Generate job recommendations using OpenAI
      const recommendationsResponse = await recommendationsAPI.generateRecommendations(assessmentData)

      // 4. Navigate to /career-match with the AI recommendations
      navigate('/career-match', {
        state: {
          recommendations: recommendationsResponse.data.recommendations,
          student: {
            name: data.name,
            phone: data.phone,
            education: {
              degree: data.degree,
              institution: data.institution
            },
            coreValues: selectedCoreValues,
            assessmentScore
          },
          totalRecommendations: recommendationsResponse.data.totalRecommendations,
          fromAssessment: true,
          generatedAt: recommendationsResponse.data.generatedAt
        }
      })
    } catch (error) {
      console.error('Assessment submission error:', error)
      if (error.response?.status === 429) {
        toast.error('AI service is currently busy. Please try again in a few minutes.')
      } else if (error.response?.status === 401) {
        toast.error('AI service configuration error. Please contact support.')
      } else if (error.response?.status === 400) {
        const errorMessage = error.response?.data?.error || 'Assessment data validation failed'
        toast.error(errorMessage)
      } else if (error.response?.status === 500) {
        toast.error('Failed to generate job recommendations. Please try again.')
      } else {
        toast.error(error.response?.data?.error || 'Failed to process assessment')
      }
    } finally {
      setIsSubmitting(false)
    }
  }

>>>>>>> 0f25270e
  const calculateAssessmentScore = (data) => {
    let technical = 50
    let communication = 50
    let problemSolving = 50
    let teamwork = 50

    // Adjust based on education level
    const educationLevels = { 'High School': 30, 'Bachelor': 60, 'Master': 80, 'PhD': 90 }
    technical += educationLevels[data.degree] || 0

    return {
      technical: Math.min(technical, 100),
      communication: Math.min(communication, 100),
      problemSolving: Math.min(problemSolving, 100),
      teamwork: Math.min(teamwork, 100)
    }
  }

  const nextStep = () => {
    if (currentStep === 1) {
      const name = watch('name')
      const email = watch('email')
      const phone = watch('phone')
      const degree = watch('degree')
      const graduationYear = watch('graduationYear')
      const specialization = watch('specialization')
      const institution = watch('institution')
      
      if (!name || !email || !phone || !degree || !graduationYear || !specialization || !institution) {
        toast.error('Please fill in all required fields')
        return
      }
    } else if (currentStep === 2) {
      if (selectedCoreValues.length !== 5) {
        toast.error('Please select exactly 5 core values')
        return
      }
    } else if (currentStep === 3) {
      if (!areAllSlidersMoved()) {
        toast.error('Please adjust all sliders from their default values')
        return
      }
    } else if (currentStep === 4) {
      if (!areAllBubblesSelected()) {
        toast.error('Please answer all questions before proceeding')
        return
      }
    }
    
    if (currentStep < steps.length) {
      console.log('Moving to next step:', currentStep + 1)
      setCurrentStep(currentStep + 1)
      setShowProgressPopup(true)
      console.log('Progress popup shown')
      setTimeout(() => {
        setShowProgressPopup(false)
        console.log('Progress popup hidden')
      }, 2000)
    }
  }

  const prevStep = () => {
    if (currentStep > 1) {
      setCurrentStep(currentStep - 1)
    }
  }

  const onSubmit = async (data) => {
    console.log('Form submitted with data:', data)
    console.log('Current state:', { selectedCoreValues, sliderValues, bubbleAnswers })
    setIsSubmitting(true)
    try {
      const assessmentScore = calculateAssessmentScore(data)
      
      const studentData = {
        name: data.name,
        email: data.email,
        phone: data.phone,
        education: {
          degree: data.degree,
          field: data.specialization,
          institution: data.institution,
          graduationYear: data.graduationYear
        },
        careerGoals: "Career advancement and professional growth",
        experienceYears: 0,
        assessmentScore,
        coreValues: selectedCoreValues,
        workPreferences: sliderValues,
        workStyle: bubbleAnswers
      }

      await studentAPI.saveAssessment(studentData)

      toast.success('Assessment completed successfully!')

      // Check if user came from a job page
      const returnToJob = localStorage.getItem('returnToJob')

      if (returnToJob) {
        const jobInfo = JSON.parse(returnToJob)
        localStorage.removeItem('returnToJob')

        // Navigate back to job page with phone number for fitment calculation
        navigate(`/job/${jobInfo.jobId}`, {
          state: {
            fromAssessment: true,
            studentPhone: data.phone
          }
        })
      } else {
        const assessmentData = {
          basicDetails: {
            name: data.name,
            email: data.email,
            phone: data.phone,
            degree: data.degree,
            graduationYear: data.graduationYear,
            specialization: data.specialization,
            institution: data.institution
          },
          coreValues: selectedCoreValues,
          workPreferences: sliderValues,
          workStyle: bubbleAnswers
        }

        navigate('/career-match-results', { state: { assessmentData } })
      }
    } catch (error) {
      console.error('Assessment submission error:', error)
      console.error('Error response:', error.response?.data)
      if (error.response?.status === 400) {
        const errorMessage = error.response?.data?.error || 'Validation failed'
        console.error('Validation error details:', error.response?.data?.details)
        toast.error(errorMessage)
      } else {
        toast.error(error.response?.data?.error || 'Failed to save assessment')
      }
    } finally {
      setIsSubmitting(false)
    }
  }

  const renderStepIndicator = () => (
    <div className="flex items-center justify-center space-x-4 mb-8">
      {steps.map((step, index) => {
        const Icon = step.icon
        const isActive = currentStep === step.id
        const isCompleted = currentStep > step.id
        
        return (
          <div key={step.id} className="flex items-center">
            <div className={`step-indicator ${
              isActive ? 'step-active' : 
              isCompleted ? 'step-completed' : 'step-pending'
            }`}>
              {isCompleted ? <Check className="w-4 h-4" /> : <Icon className="w-4 h-4" />}
            </div>
            {index < steps.length - 1 && (
              <div className={`w-12 h-0.5 mx-2 ${
                isCompleted ? 'bg-green-500' : 'bg-gray-300'
              }`} />
            )}
          </div>
        )
      })}
    </div>
  )

  const renderStepContent = () => {
    switch (currentStep) {
      case 1:
        return (
          <div className="form-section">
            <h3 className="text-xl font-semibold mb-6">Basic Information</h3>
            
            <div className="grid grid-cols-1 md:grid-cols-2 gap-4 sm:gap-6">
              <div className="form-group">
                <label className="form-label">Full Name *</label>
                <input
                  type="text"
                  className="input-field"
                  placeholder="Enter your full name"
                  {...register('name', { required: 'Name is required' })}
                />
                {errors.name && <p className="form-error">{errors.name.message}</p>}
              </div>

              <div className="form-group">
                <label className="form-label">Email *</label>
                <input
                  type="email"
                  className="input-field"
                  placeholder="Enter your email address"
                  {...register('email', { 
                    required: 'Email is required',
                    pattern: {
                      value: /^[A-Z0-9._%+-]+@[A-Z0-9.-]+\.[A-Z]{2,}$/i,
                      message: 'Please enter a valid email'
                    }
                  })}
                />
                {errors.email && <p className="form-error">{errors.email.message}</p>}
              </div>

              <div className="form-group">
                <label className="form-label">Phone Number *</label>
                <input
                  type="tel"
                  className="input-field"
                  placeholder="Enter your phone number"
                  {...register('phone', { 
                    required: 'Phone number is required',
                    pattern: {
                      value: /^[0-9+\-\s()]+$/,
                      message: 'Please enter a valid phone number'
                    }
                  })}
                />
                {errors.phone && <p className="form-error">{errors.phone.message}</p>}
              </div>

              <div className="form-group">
                <label className="form-label">Degree *</label>
                <div className="relative">
                  <button
                    type="button"
                    onClick={() => setDegreeDropdownOpen(!degreeDropdownOpen)}
                    className="input-field flex items-center justify-between w-full text-left"
                  >
                    <span className={selectedDegree ? 'text-gray-900' : 'text-gray-500'}>
                      {selectedDegree || 'Select Degree'}
                    </span>
                    <ChevronDown className={`w-4 h-4 transition-transform duration-200 ${degreeDropdownOpen ? 'rotate-180' : ''}`} />
                  </button>

                  {degreeDropdownOpen && (
                    <div className="absolute top-full left-0 right-0 mt-1 bg-white border border-gray-300 rounded-lg shadow-lg z-50 max-h-60 overflow-y-auto">
                      {['BE', 'BTech', 'MSc', 'MTech', 'MBA', 'BBA', 'BCom', 'BCA', 'MCA'].map((degree) => (
                        <button
                          key={degree}
                          type="button"
                          onClick={() => {
                            setSelectedDegree(degree)
                            setValue('degree', degree)
                            setDegreeDropdownOpen(false)
                          }}
                          className="w-full px-4 py-3 text-left hover:bg-gray-50 transition-colors duration-200 first:rounded-t-lg last:rounded-b-lg"
                        >
                          {degree}
                        </button>
                      ))}
                    </div>
                  )}
                  <input
                    type="hidden"
                    {...register('degree', { required: 'Degree is required' })}
                    value={selectedDegree}
                  />
                </div>
                {errors.degree && <p className="form-error">{errors.degree.message}</p>}
              </div>

              <div className="form-group">
                <label className="form-label">Year of Graduation *</label>
                <select className="input-field" {...register('graduationYear', { required: 'Graduation year is required' })}>
                  <option value="">Select Year</option>
                  {Array.from({ length: 10 }, (_, i) => {
                    const year = new Date().getFullYear() + 4 - i
                    return <option key={year} value={year}>{year}</option>
                  })}
                </select>
                {errors.graduationYear && <p className="form-error">{errors.graduationYear.message}</p>}
              </div>

              <div className="form-group">
                <label className="form-label">Specialization *</label>
                <input
                  type="text"
                  className="input-field"
                  placeholder="e.g., Computer Science, Mechanical, Finance"
                  {...register('specialization', { required: 'Specialization is required' })}
                />
                {errors.specialization && <p className="form-error">{errors.specialization.message}</p>}
              </div>

              <div className="form-group md:col-span-2">
                <label className="form-label">Institution *</label>
                <input
                  type="text"
                  className="input-field"
                  placeholder="Enter your institution/university name"
                  {...register('institution', { required: 'Institution is required' })}
                />
                {errors.institution && <p className="form-error">{errors.institution.message}</p>}
              </div>
            </div>
          </div>
        )

      case 2:
        return (
          <div className="form-section">
            <div className="flex items-center gap-2 mb-6">
              <div className="w-8 h-8 rounded-full bg-primary-600 flex items-center justify-center">
                <Heart className="w-4 h-4 text-white" />
              </div>
              <h3 className="text-xl font-semibold">Core Values Assessment</h3>
            </div>
            <p className="text-gray-600 mb-6">Select the 5 core values that matter most to you from the list below.</p>
            
            <div className="mb-6">
              <div className="flex items-center justify-between mb-4">
                <span className="text-sm font-medium text-gray-700">
                  Selected: {selectedCoreValues.length}/5
                </span>
                {selectedCoreValues.length === 5 && (
                  <span className="text-sm text-green-600 font-medium">✓ All 5 values selected</span>
                )}
              </div>
              
              <div className="grid grid-cols-1 sm:grid-cols-2 md:grid-cols-3 lg:grid-cols-4 gap-3">
                {coreValues.map((value) => {
                  const isSelected = selectedCoreValues.includes(value)
                  return (
                    <button
                      key={value}
                      type="button"
                      onClick={() => handleCoreValueClick(value)}
                      className={`p-3 rounded-lg border-2 transition-all duration-200 text-sm font-medium ${
                        isSelected
                          ? 'border-blue-500 bg-blue-50 text-blue-700 shadow-md'
                          : 'border-gray-200 bg-white text-gray-700 hover:border-gray-300 hover:bg-gray-50'
                      } ${
                        !isSelected && selectedCoreValues.length >= 5
                          ? 'opacity-50 cursor-not-allowed'
                          : 'cursor-pointer'
                      }`}
                      disabled={!isSelected && selectedCoreValues.length >= 5}
                    >
                      {value}
                    </button>
                  )
                })}
              </div>
            </div>

            {selectedCoreValues.length > 0 && (
              <div className="bg-blue-50 border border-blue-200 rounded-lg p-4">
                <h4 className="font-medium text-blue-900 mb-2">Your Selected Core Values:</h4>
                <div className="flex flex-wrap gap-2">
                  {selectedCoreValues.map((value) => (
                    <span
                      key={value}
                      className="inline-flex items-center px-3 py-1 rounded-full text-sm font-medium bg-blue-100 text-blue-800"
                    >
                      {value}
                      <button
                        type="button"
                        onClick={() => handleCoreValueClick(value)}
                        className="ml-2 text-blue-600 hover:text-blue-800"
                      >
                        ×
                      </button>
                    </span>
                  ))}
                </div>
              </div>
            )}
          </div>
        )

      case 3:
        return (
          <div className="form-section">
            <div className="flex items-center gap-2 mb-6">
              <div className="w-8 h-8 rounded-full bg-primary-600 flex items-center justify-center">
                <Target className="w-4 h-4 text-white" />
              </div>
              <h3 className="text-xl font-semibold">Work Preferences Assessment</h3>
            </div>
            <p className="text-gray-600 mb-6">Please adjust each slider to reflect your work preferences. All sliders must be moved from their default position to continue.</p>
            
            <div className="space-y-8">
              {/* Question 1 */}
              <div className="space-y-4">
                <h4 className="font-medium text-gray-900">Do you prefer working independently or with others?</h4>
                <div className="space-y-2">
                  <div className="flex justify-between text-sm text-gray-600">
                    <span>Independently</span>
                    <span>With Others</span>
                  </div>
                  <div className="relative">
                    <input
                      type="range"
                      min="0"
                      max="100"
                      value={sliderValues.independence}
                      onChange={(e) => handleSliderChange('independence', e.target.value)}
                      className="w-full h-2 bg-gray-200 rounded-lg appearance-none cursor-pointer slider"
                      style={{
                        background: `linear-gradient(to right, #7c3aed 0%, #7c3aed ${sliderValues.independence}%, #e5e7eb ${sliderValues.independence}%, #e5e7eb 100%)`
                      }}
                    />
                    <div
                      className="absolute top-[-35px] bg-purple-600 text-white text-xs font-bold px-2 py-1 rounded transform -translate-x-1/2"
                      style={{
                        left: `${sliderValues.independence}%`,
                        transition: 'left 0.1s ease-out'
                      }}
                    >
                      {sliderValues.independence}
                      <div className="absolute top-full left-1/2 transform -translate-x-1/2 w-0 h-0 border-l-2 border-r-2 border-t-4 border-transparent border-t-purple-600"></div>
                    </div>
                  </div>
                </div>
              </div>

              {/* Question 2 */}
              <div className="space-y-4">
                <h4 className="font-medium text-gray-900">Do you thrive on routines or flexibility?</h4>
                <div className="space-y-2">
                  <div className="flex justify-between text-sm text-gray-600">
                    <span>Routines</span>
                    <span>Flexibility</span>
                  </div>
                  <div className="relative">
                    <input
                      type="range"
                      min="0"
                      max="100"
                      value={sliderValues.routine}
                      onChange={(e) => handleSliderChange('routine', e.target.value)}
                      className="w-full h-2 bg-gray-200 rounded-lg appearance-none cursor-pointer slider"
                      style={{
                        background: `linear-gradient(to right, #7c3aed 0%, #7c3aed ${sliderValues.routine}%, #e5e7eb ${sliderValues.routine}%, #e5e7eb 100%)`
                      }}
                    />
                    <div
                      className="absolute top-[-35px] bg-purple-600 text-white text-xs font-bold px-2 py-1 rounded transform -translate-x-1/2"
                      style={{
                        left: `${sliderValues.routine}%`,
                        transition: 'left 0.1s ease-out'
                      }}
                    >
                      {sliderValues.routine}
                      <div className="absolute top-full left-1/2 transform -translate-x-1/2 w-0 h-0 border-l-2 border-r-2 border-t-4 border-transparent border-t-purple-600"></div>
                    </div>
                  </div>
                </div>
              </div>

              {/* Question 3 */}
              <div className="space-y-4">
                <h4 className="font-medium text-gray-900">What work pace energizes you most?</h4>
                <div className="space-y-2">
                  <div className="flex justify-between text-sm text-gray-600">
                    <span>Steady Pace</span>
                    <span>Fast Pace</span>
                  </div>
                  <div className="relative">
                    <input
                      type="range"
                      min="0"
                      max="100"
                      value={sliderValues.pace}
                      onChange={(e) => handleSliderChange('pace', e.target.value)}
                      className="w-full h-2 bg-gray-200 rounded-lg appearance-none cursor-pointer slider"
                      style={{
                        background: `linear-gradient(to right, #7c3aed 0%, #7c3aed ${sliderValues.pace}%, #e5e7eb ${sliderValues.pace}%, #e5e7eb 100%)`
                      }}
                    />
                    <div
                      className="absolute top-[-35px] bg-purple-600 text-white text-xs font-bold px-2 py-1 rounded transform -translate-x-1/2"
                      style={{
                        left: `${sliderValues.pace}%`,
                        transition: 'left 0.1s ease-out'
                      }}
                    >
                      {sliderValues.pace}
                      <div className="absolute top-full left-1/2 transform -translate-x-1/2 w-0 h-0 border-l-2 border-r-2 border-t-4 border-transparent border-t-purple-600"></div>
                    </div>
                  </div>
                </div>
              </div>

              {/* Question 4 */}
              <div className="space-y-4">
                <h4 className="font-medium text-gray-900">Do you like switching tasks or going deep into one?</h4>
                <div className="space-y-2">
                  <div className="flex justify-between text-sm text-gray-600">
                    <span>Switching Tasks</span>
                    <span>Deep Focus</span>
                  </div>
                  <div className="relative">
                    <input
                      type="range"
                      min="0"
                      max="100"
                      value={sliderValues.focus}
                      onChange={(e) => handleSliderChange('focus', e.target.value)}
                      className="w-full h-2 bg-gray-200 rounded-lg appearance-none cursor-pointer slider"
                      style={{
                        background: `linear-gradient(to right, #7c3aed 0%, #7c3aed ${sliderValues.focus}%, #e5e7eb ${sliderValues.focus}%, #e5e7eb 100%)`
                      }}
                    />
                    <div
                      className="absolute top-[-35px] bg-purple-600 text-white text-xs font-bold px-2 py-1 rounded transform -translate-x-1/2"
                      style={{
                        left: `${sliderValues.focus}%`,
                        transition: 'left 0.1s ease-out'
                      }}
                    >
                      {sliderValues.focus}
                      <div className="absolute top-full left-1/2 transform -translate-x-1/2 w-0 h-0 border-l-2 border-r-2 border-t-4 border-transparent border-t-purple-600"></div>
                    </div>
                  </div>
                </div>
              </div>

              {/* Question 5 */}
              <div className="space-y-4">
                <h4 className="font-medium text-gray-900">Do you like building things or thinking about big ideas?</h4>
                <div className="space-y-2">
                  <div className="flex justify-between text-sm text-gray-600">
                    <span>Building Things</span>
                    <span>Big Ideas</span>
                  </div>
                  <div className="relative">
                    <input
                      type="range"
                      min="0"
                      max="100"
                      value={sliderValues.approach}
                      onChange={(e) => handleSliderChange('approach', e.target.value)}
                      className="w-full h-2 bg-gray-200 rounded-lg appearance-none cursor-pointer slider"
                      style={{
                        background: `linear-gradient(to right, #7c3aed 0%, #7c3aed ${sliderValues.approach}%, #e5e7eb ${sliderValues.approach}%, #e5e7eb 100%)`
                      }}
                    />
                    <div
                      className="absolute top-[-35px] bg-purple-600 text-white text-xs font-bold px-2 py-1 rounded transform -translate-x-1/2"
                      style={{
                        left: `${sliderValues.approach}%`,
                        transition: 'left 0.1s ease-out'
                      }}
                    >
                      {sliderValues.approach}
                      <div className="absolute top-full left-1/2 transform -translate-x-1/2 w-0 h-0 border-l-2 border-r-2 border-t-4 border-transparent border-t-purple-600"></div>
                    </div>
                  </div>
                </div>
              </div>
            </div>
          </div>
        )

      case 4:
        return (
          <div className="form-section">
            <div className="flex items-center gap-2 mb-6">
              <div className="w-8 h-8 rounded-full bg-primary-600 flex items-center justify-center">
                <MapPin className="w-4 h-4 text-white" />
              </div>
              <h3 className="text-xl font-semibold text-gray-900 dark:text-white">Work Style Assessment</h3>
            </div>
            <p className="text-gray-600 dark:text-gray-300 mb-6">Please rate how much you agree with each statement by selecting one bubble for each question.</p>
            
            <div className="space-y-8">
              {/* Question 1 */}
              <div className="space-y-4">
                <h4 className="font-medium text-gray-900 dark:text-white mb-4">I prefer working in a team rather than alone</h4>
                <div className="flex justify-between items-center">
                  <span className="text-sm text-gray-600 dark:text-gray-300">Strongly Disagree</span>
                  <div className="flex space-x-3">
                    {[1, 2, 3, 4, 5].map((value) => (
                      <button
                        key={value}
                        type="button"
                        onClick={() => handleBubbleClick('q1', value)}
                        className={`w-8 h-8 rounded-full border-2 transition-all duration-200 ${
                          bubbleAnswers.q1 === value
                            ? 'border-primary-600 bg-primary-600 text-white'
                            : 'border-gray-300 bg-white text-gray-700 hover:border-primary-400'
                        }`}
                      >
                        {value}
                      </button>
                    ))}
                  </div>
                  <span className="text-sm text-gray-600 dark:text-gray-300">Strongly Agree</span>
                </div>
              </div>

              {/* Question 2 */}
              <div className="space-y-4">
                <h4 className="font-medium text-gray-900">I enjoy taking on leadership roles in projects</h4>
                <div className="flex justify-between items-center">
                  <span className="text-sm text-gray-600">Strongly Disagree</span>
                  <div className="flex space-x-3">
                    {[1, 2, 3, 4, 5].map((value) => (
                      <button
                        key={value}
                        type="button"
                        onClick={() => handleBubbleClick('q2', value)}
                        className={`w-8 h-8 rounded-full border-2 transition-all duration-200 ${
                          bubbleAnswers.q2 === value
                            ? 'border-primary-600 bg-primary-600 text-white'
                            : 'border-gray-300 bg-white text-gray-700 hover:border-primary-400'
                        }`}
                      >
                        {value}
                      </button>
                    ))}
                  </div>
                  <span className="text-sm text-gray-600">Strongly Agree</span>
                </div>
              </div>

              {/* Question 3 */}
              <div className="space-y-4">
                <h4 className="font-medium text-gray-900">I'm comfortable with ambiguous or unclear tasks</h4>
                <div className="flex justify-between items-center">
                  <span className="text-sm text-gray-600">Strongly Disagree</span>
                  <div className="flex space-x-3">
                    {[1, 2, 3, 4, 5].map((value) => (
                      <button
                        key={value}
                        type="button"
                        onClick={() => handleBubbleClick('q3', value)}
                        className={`w-8 h-8 rounded-full border-2 transition-all duration-200 ${
                          bubbleAnswers.q3 === value
                            ? 'border-primary-600 bg-primary-600 text-white'
                            : 'border-gray-300 bg-white text-gray-700 hover:border-primary-400'
                        }`}
                      >
                        {value}
                      </button>
                    ))}
                  </div>
                  <span className="text-sm text-gray-600">Strongly Agree</span>
                </div>
              </div>

              {/* Question 4 */}
              <div className="space-y-4">
                <h4 className="font-medium text-gray-900">I prefer structured, well-defined processes</h4>
                <div className="flex justify-between items-center">
                  <span className="text-sm text-gray-600">Strongly Disagree</span>
                  <div className="flex space-x-3">
                    {[1, 2, 3, 4, 5].map((value) => (
                      <button
                        key={value}
                        type="button"
                        onClick={() => handleBubbleClick('q4', value)}
                        className={`w-8 h-8 rounded-full border-2 transition-all duration-200 ${
                          bubbleAnswers.q4 === value
                            ? 'border-primary-600 bg-primary-600 text-white'
                            : 'border-gray-300 bg-white text-gray-700 hover:border-primary-400'
                        }`}
                      >
                        {value}
                      </button>
                    ))}
                  </div>
                  <span className="text-sm text-gray-600">Strongly Agree</span>
                </div>
              </div>

              {/* Question 5 */}
              <div className="space-y-4">
                <h4 className="font-medium text-gray-900">I enjoy learning new technologies and tools</h4>
                <div className="flex justify-between items-center">
                  <span className="text-sm text-gray-600">Strongly Disagree</span>
                  <div className="flex space-x-3">
                    {[1, 2, 3, 4, 5].map((value) => (
                      <button
                        key={value}
                        type="button"
                        onClick={() => handleBubbleClick('q5', value)}
                        className={`w-8 h-8 rounded-full border-2 transition-all duration-200 ${
                          bubbleAnswers.q5 === value
                            ? 'border-primary-600 bg-primary-600 text-white'
                            : 'border-gray-300 bg-white text-gray-700 hover:border-primary-400'
                        }`}
                      >
                        {value}
                      </button>
                    ))}
                  </div>
                  <span className="text-sm text-gray-600">Strongly Agree</span>
                </div>
              </div>

              {/* Question 6 */}
              <div className="space-y-4">
                <h4 className="font-medium text-gray-900">I work better under pressure and tight deadlines</h4>
                <div className="flex justify-between items-center">
                  <span className="text-sm text-gray-600">Strongly Disagree</span>
                  <div className="flex space-x-3">
                    {[1, 2, 3, 4, 5].map((value) => (
                      <button
                        key={value}
                        type="button"
                        onClick={() => handleBubbleClick('q6', value)}
                        className={`w-8 h-8 rounded-full border-2 transition-all duration-200 ${
                          bubbleAnswers.q6 === value
                            ? 'border-primary-600 bg-primary-600 text-white'
                            : 'border-gray-300 bg-white text-gray-700 hover:border-primary-400'
                        }`}
                      >
                        {value}
                      </button>
                    ))}
                  </div>
                  <span className="text-sm text-gray-600">Strongly Agree</span>
                </div>
              </div>

              {/* Question 7 */}
              <div className="space-y-4">
                <h4 className="font-medium text-gray-900">I prefer creative problem-solving over following procedures</h4>
                <div className="flex justify-between items-center">
                  <span className="text-sm text-gray-600">Strongly Disagree</span>
                  <div className="flex space-x-3">
                    {[1, 2, 3, 4, 5].map((value) => (
                      <button
                        key={value}
                        type="button"
                        onClick={() => handleBubbleClick('q7', value)}
                        className={`w-8 h-8 rounded-full border-2 transition-all duration-200 ${
                          bubbleAnswers.q7 === value
                            ? 'border-primary-600 bg-primary-600 text-white'
                            : 'border-gray-300 bg-white text-gray-700 hover:border-primary-400'
                        }`}
                      >
                        {value}
                      </button>
                    ))}
                  </div>
                  <span className="text-sm text-gray-600">Strongly Agree</span>
                </div>
              </div>

              {/* Question 8 */}
              <div className="space-y-4">
                <h4 className="font-medium text-gray-900">I enjoy mentoring and helping others grow</h4>
                <div className="flex justify-between items-center">
                  <span className="text-sm text-gray-600">Strongly Disagree</span>
                  <div className="flex space-x-3">
                    {[1, 2, 3, 4, 5].map((value) => (
                      <button
                        key={value}
                        type="button"
                        onClick={() => handleBubbleClick('q8', value)}
                        className={`w-8 h-8 rounded-full border-2 transition-all duration-200 ${
                          bubbleAnswers.q8 === value
                            ? 'border-primary-600 bg-primary-600 text-white'
                            : 'border-gray-300 bg-white text-gray-700 hover:border-primary-400'
                        }`}
                      >
                        {value}
                      </button>
                    ))}
                  </div>
                  <span className="text-sm text-gray-600">Strongly Agree</span>
                </div>
              </div>

              {/* Question 9 */}
              <div className="space-y-4">
                <h4 className="font-medium text-gray-900">I'm motivated by challenging, complex problems</h4>
                <div className="flex justify-between items-center">
                  <span className="text-sm text-gray-600">Strongly Disagree</span>
                  <div className="flex space-x-3">
                    {[1, 2, 3, 4, 5].map((value) => (
                      <button
                        key={value}
                        type="button"
                        onClick={() => handleBubbleClick('q9', value)}
                        className={`w-8 h-8 rounded-full border-2 transition-all duration-200 ${
                          bubbleAnswers.q9 === value
                            ? 'border-primary-600 bg-primary-600 text-white'
                            : 'border-gray-300 bg-white text-gray-700 hover:border-primary-400'
                        }`}
                      >
                        {value}
                      </button>
                    ))}
                  </div>
                  <span className="text-sm text-gray-600">Strongly Agree</span>
                </div>
              </div>

              {/* Question 10 */}
              <div className="space-y-4">
                <h4 className="font-medium text-gray-900">I value work-life balance over career advancement</h4>
                <div className="flex justify-between items-center">
                  <span className="text-sm text-gray-600">Strongly Disagree</span>
                  <div className="flex space-x-3">
                    {[1, 2, 3, 4, 5].map((value) => (
                      <button
                        key={value}
                        type="button"
                        onClick={() => handleBubbleClick('q10', value)}
                        className={`w-8 h-8 rounded-full border-2 transition-all duration-200 ${
                          bubbleAnswers.q10 === value
                            ? 'border-primary-600 bg-primary-600 text-white'
                            : 'border-gray-300 bg-white text-gray-700 hover:border-primary-400'
                        }`}
                      >
                        {value}
                      </button>
                    ))}
                  </div>
                  <span className="text-sm text-gray-600">Strongly Agree</span>
                </div>
              </div>
            </div>
          </div>
        )

      default:
        return null
    }
  }

  return (
    <div className="max-w-4xl mx-auto px-4 sm:px-6 lg:px-8">
      <div className="text-center mb-8">
        <div className="flex justify-center mb-4">
          <div className="w-16 h-16 bg-purple-600 rounded-full flex items-center justify-center shadow-lg">
            <span className="text-2xl">🎓</span>
          </div>
        </div>
        <h1
          className="text-2xl sm:text-3xl font-bold text-gray-900 dark:text-white mb-2"
          style={{
            animation: 'assessmentTitlePop 1.2s cubic-bezier(0.68, -0.55, 0.265, 1.55) forwards',
            transformStyle: 'preserve-3d',
            textShadow: '0 4px 8px rgba(0,0,0,0.1)'
          }}
        >
          Student Assessment
        </h1>
        <p className="text-gray-600 dark:text-gray-300">Complete this assessment to help us match you with the best opportunities</p>
        
        {/* Go to Home button */}
        <div className="mt-4 flex justify-start">
          <button
            type="button"
            onClick={() => navigate('/')}
            className="inline-flex items-center px-4 py-2 text-sm font-medium text-purple-600 hover:text-purple-800 transition-colors duration-200"
          >
            <ChevronLeft className="w-4 h-4 mr-1" />
            Go to Home
          </button>
        </div>
      </div>

      {renderStepIndicator()}

      <form onSubmit={handleSubmit(onSubmit)} className="card">
        {renderStepContent()}

        <div className="flex justify-between pt-8 border-t border-gray-200">
          <button
            type="button"
            onClick={prevStep}
            disabled={currentStep === 1}
            className="btn-outline flex items-center space-x-2 disabled:opacity-50 disabled:cursor-not-allowed"
          >
            <ChevronLeft className="w-4 h-4" />
            <span>Previous</span>
          </button>

          {currentStep < steps.length ? (
            <button
              type="button"
              onClick={nextStep}
              disabled={
                (currentStep === 1 && (!watch('name') || !watch('email') || !watch('phone') || !watch('degree') || !watch('graduationYear') || !watch('specialization') || !watch('institution'))) ||
                (currentStep === 2 && selectedCoreValues.length !== 5) ||
                (currentStep === 3 && !areAllSlidersMoved()) ||
                (currentStep === 4 && !areAllBubblesSelected())
              }
              className="btn-primary flex items-center space-x-2 disabled:opacity-50 disabled:cursor-not-allowed"
            >
              <span>Next</span>
              <ChevronRight className="w-4 h-4" />
            </button>
          ) : (
            <button
              type="submit"
              disabled={isSubmitting || !areAllBubblesSelected()}
              className="btn-primary flex items-center space-x-2 disabled:opacity-50"
            >
              {isSubmitting ? (
                <>
                  <div className="w-4 h-4 border-2 border-white border-t-transparent rounded-full animate-spin" />
                  <span>Submitting...</span>
                </>
              ) : (
                <>
                  <Check className="w-4 h-4" />
                  <span>View Results</span>
                </>
              )}
            </button>
          )}
        </div>
      </form>

      {/* Progress Saved Popup */}
      {showProgressPopup && (
        <div className="fixed top-4 right-4 z-50">
          <div
            className="bg-green-500 text-white px-6 py-3 rounded-lg shadow-lg flex items-center space-x-2"
            style={{
              animation: 'progressPopup 0.3s ease-out'
            }}
          >
            <Check className="w-5 h-5" />
            <span className="font-medium">Progress Saved!</span>
          </div>
        </div>
      )}
    </div>
  )
}

export default StudentAssessment <|MERGE_RESOLUTION|>--- conflicted
+++ resolved
@@ -6,10 +6,9 @@
 import { studentAPI, fitmentAPI, recommendationsAPI } from '../services/api'
 
 const StudentAssessment = () => {
-<<<<<<< HEAD
   const navigate = useNavigate()
   const { register, handleSubmit, watch, formState: { errors }, setValue, reset } = useForm()
-  
+
   // State management
   const [currentStep, setCurrentStep] = useState(1)
   const [isSubmitting, setIsSubmitting] = useState(false)
@@ -36,12 +35,11 @@
   const [degreeDropdownOpen, setDegreeDropdownOpen] = useState(false)
   const [selectedDegree, setSelectedDegree] = useState('')
   const [showProgressPopup, setShowProgressPopup] = useState(false)
-=======
+
   // Scroll to top when component mounts
   useEffect(() => {
     window.scrollTo({ top: 0, behavior: 'smooth' })
   }, [])
->>>>>>> 0f25270e
 
   // Add CSS animations
   useEffect(() => {
@@ -158,82 +156,7 @@
     return Object.values(bubbleAnswers).every(value => value !== null)
   }
 
-<<<<<<< HEAD
-=======
-  const onSubmit = async (data) => {
-    setIsSubmitting(true)
-    try {
-      // Calculate assessment scores based on form data
-      const assessmentScore = calculateAssessmentScore(data)
-
-      const studentData = {
-        ...data,
-        coreValues: selectedCoreValues,
-        assessmentScore,
-        education: {
-          degree: data.degree,
-          institution: data.institution
-        }
-      }
-
-      // 1. POST the assessment to /api/student
-      await studentAPI.saveAssessment(studentData)
-
-      // Clear saved state after successful submission
-      clearSavedState()
-
-      toast.success('Assessment completed successfully!')
-
-      // 2. Prepare assessment data for OpenAI recommendations
-      const assessmentData = {
-        fullName: data.name,
-        coreValues: selectedCoreValues,
-        workPreferences: sliderValues,
-        behavioralAnswers: bubbleAnswers
-      }
-
-      // 3. Generate job recommendations using OpenAI
-      const recommendationsResponse = await recommendationsAPI.generateRecommendations(assessmentData)
-
-      // 4. Navigate to /career-match with the AI recommendations
-      navigate('/career-match', {
-        state: {
-          recommendations: recommendationsResponse.data.recommendations,
-          student: {
-            name: data.name,
-            phone: data.phone,
-            education: {
-              degree: data.degree,
-              institution: data.institution
-            },
-            coreValues: selectedCoreValues,
-            assessmentScore
-          },
-          totalRecommendations: recommendationsResponse.data.totalRecommendations,
-          fromAssessment: true,
-          generatedAt: recommendationsResponse.data.generatedAt
-        }
-      })
-    } catch (error) {
-      console.error('Assessment submission error:', error)
-      if (error.response?.status === 429) {
-        toast.error('AI service is currently busy. Please try again in a few minutes.')
-      } else if (error.response?.status === 401) {
-        toast.error('AI service configuration error. Please contact support.')
-      } else if (error.response?.status === 400) {
-        const errorMessage = error.response?.data?.error || 'Assessment data validation failed'
-        toast.error(errorMessage)
-      } else if (error.response?.status === 500) {
-        toast.error('Failed to generate job recommendations. Please try again.')
-      } else {
-        toast.error(error.response?.data?.error || 'Failed to process assessment')
-      }
-    } finally {
-      setIsSubmitting(false)
-    }
-  }
-
->>>>>>> 0f25270e
+
   const calculateAssessmentScore = (data) => {
     let technical = 50
     let communication = 50
@@ -345,22 +268,59 @@
           }
         })
       } else {
-        const assessmentData = {
-          basicDetails: {
-            name: data.name,
-            email: data.email,
-            phone: data.phone,
-            degree: data.degree,
-            graduationYear: data.graduationYear,
-            specialization: data.specialization,
-            institution: data.institution
-          },
-          coreValues: selectedCoreValues,
-          workPreferences: sliderValues,
-          workStyle: bubbleAnswers
+        // Try to generate recommendations using the teammate's API first
+        try {
+          const assessmentData = {
+            fullName: data.name,
+            coreValues: selectedCoreValues,
+            workPreferences: sliderValues,
+            behavioralAnswers: bubbleAnswers
+          }
+
+          const recommendationsResponse = await recommendationsAPI.generateRecommendations(assessmentData)
+
+          // Navigate to /career-match with the AI recommendations
+          navigate('/career-match', {
+            state: {
+              recommendations: recommendationsResponse.data.recommendations,
+              student: {
+                name: data.name,
+                phone: data.phone,
+                education: {
+                  degree: data.degree,
+                  institution: data.institution,
+                  graduationYear: data.graduationYear,
+                  specialization: data.specialization
+                },
+                coreValues: selectedCoreValues,
+                assessmentScore
+              },
+              totalRecommendations: recommendationsResponse.data.totalRecommendations,
+              fromAssessment: true,
+              generatedAt: recommendationsResponse.data.generatedAt
+            }
+          })
+        } catch (recommendationError) {
+          console.log('Recommendations API failed, falling back to career-match-results:', recommendationError)
+
+          // Fallback to the original career-match-results approach
+          const assessmentData = {
+            basicDetails: {
+              name: data.name,
+              email: data.email,
+              phone: data.phone,
+              degree: data.degree,
+              graduationYear: data.graduationYear,
+              specialization: data.specialization,
+              institution: data.institution
+            },
+            coreValues: selectedCoreValues,
+            workPreferences: sliderValues,
+            workStyle: bubbleAnswers
+          }
+
+          navigate('/career-match-results', { state: { assessmentData } })
         }
-
-        navigate('/career-match-results', { state: { assessmentData } })
       }
     } catch (error) {
       console.error('Assessment submission error:', error)
