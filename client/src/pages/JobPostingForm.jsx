import { useState, useEffect, useRef } from 'react'
import { useForm } from 'react-hook-form'
import { useNavigate } from 'react-router-dom'
import { toast } from 'react-hot-toast'
import { Building, MapPin, DollarSign, Users, FileText, Plus, X, Eye, Edit, Trash2, Download, Share2, ChevronDown, Mic, MicOff, Volume2 } from 'lucide-react'
import { jobAPI, voiceAPI } from '../services/api'

const JobPostingForm = () => {
  // Scroll to top when component mounts
  useEffect(() => {
    window.scrollTo({ top: 0, behavior: 'smooth' })
  }, [])

  // Add CSS animations for 3D job posting title effect and voice button
  useEffect(() => {
    const jobAnimationStyles = `
      @keyframes jobTitlePop {
        0% {
          transform: scale(0.8) translateY(20px) rotateX(10deg);
          opacity: 0;
        }
        60% {
          transform: scale(1.05) translateY(-3px) rotateX(-3deg);
          opacity: 0.9;
        }
        100% {
          transform: scale(1) translateY(0) rotateX(0deg);
          opacity: 1;
        }
      }



      @keyframes slideInRight {
        0% {
          transform: translateX(100%) translateY(-50%);
          opacity: 0;
        }
        100% {
          transform: translateX(0) translateY(-50%);
          opacity: 1;
        }
      }

      @keyframes slideDown {
        from {
          max-height: 0;
          opacity: 0;
          transform: translateY(-15px) perspective(1000px) rotateX(-10deg);
        }
        to {
          max-height: 1000px;
          opacity: 1;
          transform: translateY(0) perspective(1000px) rotateX(0deg);
        }
      }

      @keyframes fadeInUp {
        from {
          opacity: 0;
          transform: translateY(20px) scale(0.95) perspective(1000px) rotateX(5deg);
        }
        to {
          opacity: 1;
          transform: translateY(0) scale(1) perspective(1000px) rotateX(0deg);
        }
      }

      .dropdown-content {
        transition: all 0.4s cubic-bezier(0.4, 0, 0.2, 1);
        transform-style: preserve-3d;
      }

      .dropdown-button {
        transition: all 0.3s cubic-bezier(0.4, 0, 0.2, 1);
        transform-style: preserve-3d;
      }

      .dropdown-button:hover {
        transform: translateY(-2px) scale(1.01) perspective(1000px) rotateX(2deg);
        box-shadow: 0 10px 30px rgba(0, 0, 0, 0.15);
      }

      .dropdown-arrow {
        transition: transform 0.4s cubic-bezier(0.4, 0, 0.2, 1);
        transform-style: preserve-3d;
      }

      @keyframes dropdownSlideIn {
        0% {
          opacity: 0;
          transform: translateY(-15px) scale(0.95) perspective(1000px) rotateX(-10deg);
          filter: blur(4px);
        }
        60% {
          opacity: 0.8;
          transform: translateY(2px) scale(1.02) perspective(1000px) rotateX(2deg);
          filter: blur(1px);
        }
        100% {
          opacity: 1;
          transform: translateY(0) scale(1) perspective(1000px) rotateX(0deg);
          filter: blur(0px);
        }
      }

      @keyframes dropdownItemSlideIn {
        0% {
          opacity: 0;
          transform: translateY(-10px) translateX(-5px) scale(0.95);
        }
        60% {
          opacity: 0.8;
          transform: translateY(1px) translateX(1px) scale(1.02);
        }
        100% {
          opacity: 1;
          transform: translateY(0) translateX(0) scale(1);
        }
      }

      .job-title-dropdown {
        transform-style: preserve-3d;
        perspective: 1000px;
      }

      .job-title-dropdown-item {
        transition: all 0.2s cubic-bezier(0.4, 0, 0.2, 1);
        transform-style: preserve-3d;
      }

      .job-title-dropdown-item:hover {
        transform: translateX(3px) translateZ(5px) perspective(1000px) rotateY(2deg);
        box-shadow: 0 4px 12px rgba(147, 51, 234, 0.15);
      }

      @keyframes voiceButtonFloat {
        0%, 100% {
          transform: translateY(0px) rotateY(0deg);
        }
        50% {
          transform: translateY(-2px) rotateY(5deg);
        }
      }

      @keyframes voicePulse {
        0% {
          transform: scale(1);
          box-shadow: 0 0 0 0 rgba(139, 92, 246, 0.7);
        }
        70% {
          transform: scale(1.05);
          box-shadow: 0 0 0 10px rgba(139, 92, 246, 0);
        }
        100% {
          transform: scale(1);
          box-shadow: 0 0 0 0 rgba(139, 92, 246, 0);
        }
      }

      @keyframes micRotate {
        0% { transform: rotateY(0deg) rotateX(0deg); }
        25% { transform: rotateY(90deg) rotateX(10deg); }
        50% { transform: rotateY(180deg) rotateX(0deg); }
        75% { transform: rotateY(270deg) rotateX(-10deg); }
        100% { transform: rotateY(360deg) rotateX(0deg); }
      }

      .voice-button-active {
        animation: voicePulse 2s infinite, voiceButtonFloat 3s ease-in-out infinite;
      }

      .voice-button-inactive:hover {
        animation: voiceButtonFloat 1s ease-in-out infinite;
      }

      .mic-icon-active {
        animation: micRotate 2s linear infinite;
      }

      /* Enhanced mobile responsiveness for voice button */
      @media (max-width: 640px) {
        .voice-button-active,
        .voice-button-inactive {
          min-height: 44px;
          min-width: 44px;
        }
      }

      /* 3D Preview Animations */
      @keyframes cardFloat {
        0%, 100% { transform: translateY(0px) rotateY(0deg); }
        50% { transform: translateY(-3px) rotateY(1deg); }
      }

      @keyframes skillPulse {
        0%, 100% { transform: scale(1) rotateZ(0deg); }
        50% { transform: scale(1.05) rotateZ(1deg); }
      }

      @keyframes benefitGlow {
        0%, 100% { box-shadow: 0 0 5px rgba(168, 85, 247, 0.3); }
        50% { box-shadow: 0 0 15px rgba(168, 85, 247, 0.6); }
      }

      .preview-card-3d {
        transform-style: preserve-3d;
        animation: cardFloat 4s ease-in-out infinite;
      }

      .skill-badge-3d {
        animation: skillPulse 2s ease-in-out infinite;
        animation-delay: calc(var(--delay) * 0.2s);
      }

      .benefit-item-3d {
        animation: benefitGlow 3s ease-in-out infinite;
        animation-delay: calc(var(--delay) * 0.3s);
      }
    `
    const styleSheet = document.createElement('style')
    styleSheet.textContent = jobAnimationStyles
    document.head.appendChild(styleSheet)
    return () => document.head.removeChild(styleSheet)
  }, [])

  const [isSubmitting, setIsSubmitting] = useState(false)
  const [showPreview, setShowPreview] = useState(false)
  const [responsibilities, setResponsibilities] = useState([''])
  const [benefits, setBenefits] = useState([''])
  const [requiredSkills, setRequiredSkills] = useState([''])
  const [previewData, setPreviewData] = useState(null)
  const navigate = useNavigate()



  const { register, handleSubmit, formState: { errors }, watch, setValue, getValues } = useForm()

  // Watch location type to disable location fields for remote jobs
  const locationType = watch('location.type')





  // Optional fields dropdown states - all closed by default
  const [expandedOptionalFields, setExpandedOptionalFields] = useState({
    location: false,
    benefits: false,
    requirements: false,
    responsibilities: false
  })

  // Job title autocomplete state
  const [jobTitleSuggestions, setJobTitleSuggestions] = useState([])
  const [showJobTitleSuggestions, setShowJobTitleSuggestions] = useState(false)
  const [selectedSuggestionIndex, setSelectedSuggestionIndex] = useState(-1)

  // Voice functionality state
  const [isRecording, setIsRecording] = useState(false)
  const [isProcessingVoice, setIsProcessingVoice] = useState(false)
  const [voiceProgress, setVoiceProgress] = useState(0)
  const [recordingTime, setRecordingTime] = useState(0)
  const [showAnswerPopup, setShowAnswerPopup] = useState(null)
  const mediaRecorderRef = useRef(null)
  const audioChunksRef = useRef([])
  const streamRef = useRef(null)
  const recordingIntervalRef = useRef(null)

  // Job title suggestions database - Comprehensive career roles list
  const jobTitleDatabase = [
    'Agile Coach',
    'AI Engineer',
    'AI Research Scientist',
    'AI Solutions Architect',
    'Application Developer',
    'Assembly Line Worker',
    'Automation Tester',
    'Back-End Developer',
    'Bank Teller',
    'Big Data Engineer',
    'Business Analyst',
    'Change Management Specialist',
    'Clinical Research Associate',
    'Cloud Administrator',
    'Cloud Developer',
    'Cloud Security Engineer',
    'Cloud Solutions Architect',
    'CNC Machinist',
    'Compliance Analyst',
    'Compliance Engineer',
    'Computer Vision Engineer',
    'Conversational AI Designer',
    'Corporate Loan Analyst',
    'Credit Officer',
    'Cybersecurity Analyst',
    'Cybersecurity Consultant',
    'Data Analyst',
    'Data Engineer',
    'Data Scientist',
    'Data Warehouse Developer',
    'Database Administrator',
    'Database Engineer',
    'Deep Learning Engineer',
    'Desktop Application Developer',
    'DevOps Engineer',
    'Digital Marketing Specialist',
    'Digital Transformation Lead',
    'Documentation Specialist',
    'Electronics Design Engineer',
    'Electronics QA Inspector',
    'Embedded Software Engineer',
    'Enterprise Architect',
    'Ethical Hacker',
    'Front-End Developer',
    'Front-End Web Engineer',
    'Full-Stack Developer',
    'Game Developer',
    'Health & Safety Officer',
    'Healthcare Administrator',
    'Incident Responder',
    'Interaction Designer',
    'Inventory Control Manager',
    'IT Account Manager',
    'IT Auditor',
    'IT Consultant',
    'IT Manager',
    'IT Operations Engineer',
    'IT Risk Analyst',
    'IT Strategy Consultant',
    'IT Support Specialist',
    'Logistics Coordinator',
    'Machine Learning Engineer',
    'Maintenance Technician',
    'Market Access Specialist',
    'Medical Records Technician',
    'Medical Sales Representative',
    'Medical Technologist',
    'Mobile App Developer',
    'Network Administrator',
    'Network Engineer',
    'NLP Engineer',
    'Patient Care Coordinator',
    'Penetration Tester',
    'Performance Tester',
    'Pharmacovigilance Specialist',
    'Physician Assistant',
    'Physiotherapist',
    'Pre-Sales Consultant',
    'Process Consultant',
    'Process Engineer',
    'Procurement Specialist',
    'Product Manager',
    'Production Operator',
    'Production Planner',
    'Production Supervisor',
    'Project Manager',
    'Prototyping Specialist',
    'QA Analyst',
    'QA Engineer',
    'Quality Control Analyst',
    'Quality Inspector',
    'Quantitative Analyst',
    'Radiology Technician',
    'Regulatory Affairs Specialist',
    'Relationship Manager',
    'Reliability Engineer',
    'Research Scientist',
    'Scrum Master',
    'Security Architect',
    'Security Engineer',
    'Site Reliability Engineer',
    'Software Architect',
    'Software Tester',
    'Solutions Consultant',
    'Speech-Language Pathologist',
    'SQL Developer',
    'Staff Nurse',
    'Supply Chain Specialist',
    'System Administrator',
    'Systems Analyst',
    'Technical Product Manager',
    'Technical Sales Engineer',
    'Technical Writer',
    'Technology Analyst',
    'Test Automation Engineer',
    'UI Developer',
    'UI/UX Researcher',
    'UX Designer',
    'UX Engineer',
    'Vulnerability Analyst',
    'Web Developer'
  ]

  // Job title autocomplete functionality
  const handleJobTitleChange = (e) => {
    const value = e.target.value
    setValue('title', value)
    setSelectedSuggestionIndex(-1)

    if (value.length >= 1) {
      // Prioritize exact matches and starts-with matches
      const exactMatches = jobTitleDatabase.filter(title =>
        title.toLowerCase() === value.toLowerCase()
      )

      const startsWithMatches = jobTitleDatabase.filter(title =>
        title.toLowerCase().startsWith(value.toLowerCase()) &&
        !exactMatches.includes(title)
      )

      const containsMatches = jobTitleDatabase.filter(title =>
        title.toLowerCase().includes(value.toLowerCase()) &&
        !exactMatches.includes(title) &&
        !startsWithMatches.includes(title)
      )

      const suggestions = [...exactMatches, ...startsWithMatches, ...containsMatches].slice(0, 8)
      setJobTitleSuggestions(suggestions)
      setShowJobTitleSuggestions(suggestions.length > 0)
    } else {
      setShowJobTitleSuggestions(false)
    }
  }

  const selectJobTitle = (title) => {
    setValue('title', title)
    setShowJobTitleSuggestions(false)
    setSelectedSuggestionIndex(-1)
  }

  const handleJobTitleKeyDown = (e) => {
    if (!showJobTitleSuggestions) return

    switch (e.key) {
      case 'ArrowDown':
        e.preventDefault()
        setSelectedSuggestionIndex(prev =>
          prev < jobTitleSuggestions.length - 1 ? prev + 1 : 0
        )
        break
      case 'ArrowUp':
        e.preventDefault()
        setSelectedSuggestionIndex(prev =>
          prev > 0 ? prev - 1 : jobTitleSuggestions.length - 1
        )
        break
      case 'Enter':
        e.preventDefault()
        if (selectedSuggestionIndex >= 0) {
          selectJobTitle(jobTitleSuggestions[selectedSuggestionIndex])
        } else if (jobTitleSuggestions.length > 0) {
          selectJobTitle(jobTitleSuggestions[0])
        }
        break
      case 'Tab':
        if (jobTitleSuggestions.length > 0) {
          e.preventDefault()
          selectJobTitle(selectedSuggestionIndex >= 0 ?
            jobTitleSuggestions[selectedSuggestionIndex] :
            jobTitleSuggestions[0]
          )
        }
        break
      case 'Escape':
        setShowJobTitleSuggestions(false)
        setSelectedSuggestionIndex(-1)
        break
    }
  }

  // Close dropdown when clicking outside
  const handleJobTitleBlur = () => {
    // Delay to allow click on suggestion to register
    setTimeout(() => {
      setShowJobTitleSuggestions(false)
      setSelectedSuggestionIndex(-1)
    }, 150)
  }

  // Optional fields toggle functionality
  const toggleOptionalField = (fieldName) => {
    setExpandedOptionalFields(prev => ({
      ...prev,
      [fieldName]: !prev[fieldName]
    }))
  }

  // Voice recording functions using OpenAI Whisper
  const startVoiceRecording = async () => {
    try {
      setIsRecording(true)
      setVoiceProgress(10)
      setRecordingTime(0)
      audioChunksRef.current = []

      // Request microphone access
      const stream = await navigator.mediaDevices.getUserMedia({
        audio: {
          echoCancellation: true,
          noiseSuppression: true,
          autoGainControl: true
        }
      })

      streamRef.current = stream
      mediaRecorderRef.current = new MediaRecorder(stream, {
        mimeType: 'audio/webm;codecs=opus'
      })

      mediaRecorderRef.current.ondataavailable = (event) => {
        if (event.data.size > 0) {
          audioChunksRef.current.push(event.data)
        }
      }

      mediaRecorderRef.current.onstop = async () => {
        const audioBlob = new Blob(audioChunksRef.current, { type: 'audio/webm' })
        await processVoiceInput(audioBlob)

        // Clean up
        if (streamRef.current) {
          streamRef.current.getTracks().forEach(track => track.stop())
        }
      }

      mediaRecorderRef.current.start()
      setVoiceProgress(25)
      toast.success('🎤 Recording started! Speak your job details clearly.')

      // Start recording timer
      recordingIntervalRef.current = setInterval(() => {
        setRecordingTime(prev => {
          const newTime = prev + 1
          if (newTime >= 30) { // Auto-stop after 30 seconds
            stopVoiceRecording()
          }
          return newTime
        })
      }, 1000)

    } catch (error) {
      console.error('Voice recording error:', error)
      setIsRecording(false)
      setVoiceProgress(0)

      if (error.name === 'NotAllowedError') {
        toast.error('Microphone access denied. Please allow microphone access.')
      } else {
        toast.error('Failed to start recording. Please try again.')
      }
    }
  }

  const stopVoiceRecording = () => {
    if (mediaRecorderRef.current && mediaRecorderRef.current.state === 'recording') {
      mediaRecorderRef.current.stop()
      setIsRecording(false)
      setVoiceProgress(50)
      toast.info('Processing your voice input...')
    }
    if (recordingIntervalRef.current) {
      clearInterval(recordingIntervalRef.current)
    }
  }

  const processVoiceInput = async (audioBlob) => {
    try {
      setIsProcessingVoice(true)
      setVoiceProgress(60)

      // Step 1: Transcribe audio using Whisper
      const transcriptionResponse = await voiceAPI.transcribe(audioBlob)
      const transcript = transcriptionResponse.data.transcript

      console.log('Transcription:', transcript)
      setVoiceProgress(80)
      toast.success('Voice transcribed successfully!')

      // Step 2: Extract fields from transcript for job posting
      const extractionResponse = await voiceAPI.extractFields(transcript, 'job_posting')
      const extractedFields = extractionResponse.data.extractedFields

      console.log('Extracted fields:', extractedFields)
      setVoiceProgress(90)

      // Step 3: Populate form fields with smart mapping
      let fieldsPopulated = 0

      if (extractedFields.title) {
        setValue('title', extractedFields.title)
        fieldsPopulated++
      }
      if (extractedFields.company) {
        setValue('company.name', extractedFields.company)
        fieldsPopulated++
      }
      if (extractedFields.description) {
        setValue('description', extractedFields.description)
        fieldsPopulated++
      }
      if (extractedFields.location) {
        setValue('location.city', extractedFields.location)
        fieldsPopulated++
      }

      if (extractedFields.requirements) {
        setValue('requirements.experience', extractedFields.requirements)
        fieldsPopulated++
      }

      // Smart mapping for Industry
      if (extractedFields.industry) {
        const industryMapping = {
          // Technology variations
          'technology': 'Technology',
          'tech': 'Technology',
          'it': 'Technology',
          'software': 'Technology',
          'industrial technology': 'Technology',
          'information technology': 'Technology',
          'computer': 'Technology',
          'digital': 'Technology',

          // Healthcare variations
          'healthcare': 'Healthcare',
          'health': 'Healthcare',
          'medical': 'Healthcare',
          'pharma': 'Healthcare',
          'pharmaceutical': 'Healthcare',

          // Finance variations
          'finance': 'Finance',
          'financial': 'Finance',
          'banking': 'Finance',
          'fintech': 'Finance',

          // Education variations
          'education': 'Education',
          'educational': 'Education',
          'teaching': 'Education',
          'academic': 'Education',

          // Other industries
          'retail': 'Retail',
          'sales': 'Retail',
          'manufacturing': 'Manufacturing',
          'production': 'Manufacturing',
          'consulting': 'Consulting',
          'marketing': 'Marketing',
          'advertising': 'Marketing',
          'government': 'Government',
          'public': 'Government',
          'nonprofit': 'Non-profit',
          'ngo': 'Non-profit',
          'non-profit': 'Non-profit'
        }

        const normalizedIndustry = extractedFields.industry.toLowerCase().trim()
        let mappedIndustry = industryMapping[normalizedIndustry]

        // If no exact match, check if it contains key words
        if (!mappedIndustry) {
          if (normalizedIndustry.includes('tech') || normalizedIndustry.includes('software') || normalizedIndustry.includes('it') || normalizedIndustry.includes('computer')) {
            mappedIndustry = 'Technology'
          } else if (normalizedIndustry.includes('health') || normalizedIndustry.includes('medical')) {
            mappedIndustry = 'Healthcare'
          } else if (normalizedIndustry.includes('finance') || normalizedIndustry.includes('bank')) {
            mappedIndustry = 'Finance'
          } else if (normalizedIndustry.includes('education') || normalizedIndustry.includes('teach')) {
            mappedIndustry = 'Education'
          } else {
            // If still no match, use the original value (might be already correct)
            mappedIndustry = extractedFields.industry
          }
        }

        setValue('industry', mappedIndustry)
        fieldsPopulated++
        console.log('Industry mapped:', extractedFields.industry, '->', mappedIndustry)
      }

      // Smart mapping for Job Type
      if (extractedFields.jobType) {
        const jobTypeMapping = {
          // Full-time variations
          'full-time': 'Full-time',
          'fulltime': 'Full-time',
          'full time': 'Full-time',
          'permanent': 'Full-time',
          'regular': 'Full-time',

          // Part-time variations
          'part-time': 'Part-time',
          'parttime': 'Part-time',
          'part time': 'Part-time',
          'partial': 'Part-time',

          // Contract variations
          'contract': 'Contract',
          'contractual': 'Contract',
          'temporary': 'Contract',
          'temp': 'Contract',
          'consultant': 'Contract',

          // Internship variations
          'internship': 'Internship',
          'intern': 'Internship',
          'trainee': 'Internship',
          'apprentice': 'Internship',
          'student': 'Internship',

          // Freelance variations
          'freelance': 'Freelance',
          'freelancer': 'Freelance',
          'independent': 'Freelance'
        }

        const normalizedJobType = extractedFields.jobType.toLowerCase().trim()
        let mappedJobType = jobTypeMapping[normalizedJobType]

        // If no exact match, check if it contains key words
        if (!mappedJobType) {
          if (normalizedJobType.includes('full') || normalizedJobType.includes('permanent')) {
            mappedJobType = 'Full-time'
          } else if (normalizedJobType.includes('part')) {
            mappedJobType = 'Part-time'
          } else if (normalizedJobType.includes('intern') || normalizedJobType.includes('trainee')) {
            mappedJobType = 'Internship'
          } else if (normalizedJobType.includes('contract') || normalizedJobType.includes('temp')) {
            mappedJobType = 'Contract'
          } else if (normalizedJobType.includes('freelance')) {
            mappedJobType = 'Freelance'
          } else {
            // If still no match, use the original value (might be already correct)
            mappedJobType = extractedFields.jobType
          }
        }

        setValue('jobType', mappedJobType)
        fieldsPopulated++
        console.log('Job Type mapped:', extractedFields.jobType, '->', mappedJobType)
      }

      if (extractedFields.contactName) {
        setValue('contactPerson.name', extractedFields.contactName)
        fieldsPopulated++
      }
      if (extractedFields.contactPhone) {
        setValue('contactPerson.phone', extractedFields.contactPhone)
        fieldsPopulated++
      }

      setVoiceProgress(100)
      toast.success(`🎉 ${fieldsPopulated} form fields populated from voice input!`)

      // Reset progress after a delay
      setTimeout(() => {
        setVoiceProgress(0)
        setRecordingTime(0)
      }, 2000)

    } catch (error) {
      console.error('Voice processing error:', error)
      toast.error('Failed to process voice input. Please try again.')
      setVoiceProgress(0)
    } finally {
      setIsProcessingVoice(false)
    }
  }

  const onSubmit = async (data) => {
    setIsSubmitting(true)
    try {
      // Helper function to clean empty strings and undefined values
      const cleanValue = (value) => {
        if (value === '' || value === undefined || value === null) return undefined
        if (typeof value === 'string') return value.trim() || undefined
        return value
      }

      // Clean and prepare job data
      const jobData = {
        // Required fields
        title: cleanValue(data.title),
        company: {
          name: cleanValue(data.company?.name),
          description: cleanValue(data.company?.description),
          website: cleanValue(data.company?.website)
        },
        contactPerson: {
          name: cleanValue(data.contactPerson?.name),
          phone: cleanValue(data.contactPerson?.phone)
        },
        description: cleanValue(data.description),

        // Optional fields - only include if they have values
        responsibilities: responsibilities.filter(item => item.trim()),
        benefits: benefits.filter(item => item.trim()),
        requirements: {
          education: cleanValue(data.requirements?.education),
          skills: requiredSkills.filter(skill => skill.trim()),
          certifications: data.requirements?.certifications?.filter(cert => cert.trim()) || []
        }
      }

<<<<<<< HEAD
      // Only include optional fields if they have meaningful values
      if (cleanValue(data.jobType)) {
        jobData.jobType = cleanValue(data.jobType)
      }

      if (cleanValue(data.industry)) {
        jobData.industry = cleanValue(data.industry)
      }

      if (cleanValue(data.department)) {
        jobData.department = cleanValue(data.department)
      }

      // Only include salary if min or max is provided and not empty
      if ((data.salary?.min && data.salary.min > 0) || (data.salary?.max && data.salary.max > 0)) {
        jobData.salary = {
          min: data.salary?.min || undefined,
          max: data.salary?.max || undefined,
          currency: 'INR',
          period: cleanValue(data.salary?.period) || 'Yearly'
        }
      }
=======

>>>>>>> b0dd5f51

      // Only include location details if any location field is provided
      const hasLocationData = data.location?.type || data.location?.city || data.location?.state || data.location?.country
      if (hasLocationData) {
        jobData.location = {
          type: cleanValue(data.location?.type),
          city: cleanValue(data.location?.city),
          state: cleanValue(data.location?.state),
          country: cleanValue(data.location?.country),
          address: cleanValue(data.location?.address)
        }
      }

      // Only include application deadline if provided
      if (data.applicationDeadline) {
        jobData.applicationDeadline = data.applicationDeadline
      }

      const response = await jobAPI.createJob(jobData)
      toast.success('Job posted successfully!')
      
      // Navigate to QR preview page
      navigate(`/qr-preview/${response.data.job.jobId}`)
    } catch (error) {
      console.error('Job posting error:', error)
      if (error.response?.data?.details) {
        const errorMessages = error.response.data.details.map(detail => detail.msg).join(', ')
        toast.error(`Validation failed: ${errorMessages}`)
      } else {
        toast.error(error.response?.data?.error || 'Failed to post job')
      }
    } finally {
      setIsSubmitting(false)
    }
  }

  const handlePreview = () => {
    const formData = getValues()
    console.log('Raw form data:', formData) // Debug log

    // Validate only basic information fields
    const requiredFields = {
      title: formData.title,
      'company.name': formData.company?.name,
      industry: formData.industry,
      jobType: formData.jobType,
      'contactPerson.name': formData.contactPerson?.name,
      'contactPerson.phone': formData.contactPerson?.phone
    }

    const missingFields = []
    Object.entries(requiredFields).forEach(([key, value]) => {
      if (!value || value.trim() === '') {
        missingFields.push(key.replace('.', ' ').replace(/([A-Z])/g, ' $1').toLowerCase())
      }
    })

    if (missingFields.length > 0) {
      toast.error(`Please fill in the following required fields: ${missingFields.join(', ')}`)
      return
    }

    // Helper function to clean empty strings and undefined values
    const cleanValue = (value) => {
      if (value === '' || value === undefined || value === null) return undefined
      if (typeof value === 'string') return value.trim() || undefined
      return value
    }

    // Clean and prepare preview data using the same logic as onSubmit
    const previewJobData = {
      // Required fields
      title: cleanValue(formData.title),
      company: {
        name: cleanValue(formData.company?.name),
        description: cleanValue(formData.company?.description),
        website: cleanValue(formData.company?.website)
      },
      contactPerson: {
        name: cleanValue(formData.contactPerson?.name),
        phone: cleanValue(formData.contactPerson?.phone)
      },
      description: cleanValue(formData.description),

      // Optional fields - only include if they have values
      responsibilities: responsibilities.filter(item => item.trim()),
      benefits: benefits.filter(item => item.trim()),
      requirements: {
<<<<<<< HEAD
        education: cleanValue(formData.requirements?.education),
        skills: requiredSkills.filter(skill => skill.trim()),
        certifications: formData.requirements?.certifications?.filter(cert => cert.trim()) || []
      }
=======
        ...formData.requirements,
        skills: requiredSkills.filter(skill => skill.trim())
      },

>>>>>>> b0dd5f51
    }

    // Only include optional fields if they have meaningful values
    if (cleanValue(formData.jobType)) {
      previewJobData.jobType = cleanValue(formData.jobType)
    }

    if (cleanValue(formData.industry)) {
      previewJobData.industry = cleanValue(formData.industry)
    }

    if (cleanValue(formData.department)) {
      previewJobData.department = cleanValue(formData.department)
    }

    // Only include salary if min or max is provided and not empty
    if ((formData.salary?.min && formData.salary.min > 0) || (formData.salary?.max && formData.salary.max > 0)) {
      previewJobData.salary = {
        min: formData.salary?.min || undefined,
        max: formData.salary?.max || undefined,
        currency: 'INR',
        period: cleanValue(formData.salary?.period) || 'Yearly'
      }
    }

    // Only include location details if any location field is provided
    const hasLocationData = formData.location?.type || formData.location?.city || formData.location?.state || formData.location?.country
    if (hasLocationData) {
      previewJobData.location = {
        type: cleanValue(formData.location?.type),
        city: cleanValue(formData.location?.city),
        state: cleanValue(formData.location?.state),
        country: cleanValue(formData.location?.country),
        address: cleanValue(formData.location?.address)
      }
    }

    // Only include application deadline if provided
    if (formData.applicationDeadline) {
      previewJobData.applicationDeadline = formData.applicationDeadline
    }
    console.log('Preview job data:', previewJobData) // Debug log
    setPreviewData(previewJobData)
    setShowPreview(true)
  }

  const handleEdit = () => {
    setShowPreview(false)
  }

  const handlePostJob = async () => {
    if (!previewData) return
    
    setIsSubmitting(true)
    try {
      console.log('Submitting job data:', previewData) // Debug log
      const response = await jobAPI.createJob(previewData)
      toast.success('Job posted successfully!')
      navigate(`/qr-preview/${response.data.job.jobId}`)
    } catch (error) {
      console.error('Job posting error:', error)
      console.error('Error response:', error.response?.data) // Debug log
      if (error.response?.data?.details) {
        const errorMessages = error.response.data.details.map(detail => detail.msg).join(', ')
        toast.error(`Validation failed: ${errorMessages}`)
      } else {
        toast.error(error.response?.data?.error || 'Failed to post job')
      }
    } finally {
      setIsSubmitting(false)
    }
  }

  const addItem = (list, setList) => {
    setList([...list, ''])
  }

  const removeItem = (list, setList, index) => {
    const newList = list.filter((_, i) => i !== index)
    setList(newList)
  }

  const updateItem = (list, setList, index, value) => {
    const newList = [...list]
    newList[index] = value
    setList(newList)
  }

  const formatCurrency = (amount) => {
    return new Intl.NumberFormat('en-IN', {
      style: 'currency',
      currency: 'INR',
      minimumFractionDigits: 0,
      maximumFractionDigits: 0,
    }).format(amount || 0)
  }

  if (showPreview && previewData) {
    return (
      <div className="max-w-4xl mx-auto px-4 sm:px-6 lg:px-8">
        <div className="text-center mb-6 sm:mb-8">
          <h1 className="text-2xl sm:text-3xl font-bold text-gray-900 dark:text-white mb-2">
            Job Preview
          </h1>
          <p className="text-sm sm:text-base text-gray-600 dark:text-gray-300">Review your job posting before publishing</p>
        </div>

        <div className="bg-white dark:bg-gray-800 rounded-xl shadow-2xl border border-gray-200 dark:border-gray-700 overflow-hidden transform hover:scale-[1.02] transition-all duration-500" style={{ transformStyle: 'preserve-3d' }}>
          {/* Header */}
          <div className="bg-gradient-to-r from-purple-600 via-purple-700 to-indigo-600 px-4 sm:px-6 md:px-8 py-4 sm:py-6 text-white relative overflow-hidden">
            {/* 3D Background Elements */}
            <div className="absolute top-0 right-0 w-24 h-24 sm:w-32 sm:h-32 bg-white/10 rounded-full -translate-y-12 sm:-translate-y-16 translate-x-12 sm:translate-x-16"></div>
            <div className="absolute bottom-0 left-0 w-16 h-16 sm:w-24 sm:h-24 bg-white/5 rounded-full translate-y-8 sm:translate-y-12 -translate-x-8 sm:-translate-x-12"></div>
            <div className="relative flex flex-col sm:flex-row sm:items-start sm:justify-between">
              <div className="mb-4 sm:mb-0 transform hover:scale-105 transition-transform duration-300">
                <h2 className="text-xl sm:text-2xl md:text-3xl font-bold mb-2 drop-shadow-lg" style={{
                  textShadow: '0 4px 8px rgba(0,0,0,0.3)'
                }}>{previewData.title}</h2>
                <p className="text-purple-100 text-base sm:text-lg font-medium drop-shadow-md">{previewData.company?.name}</p>
                <p className="text-purple-200 text-sm mt-1">{previewData.industry}</p>
              </div>
              <div className="text-left sm:text-right transform hover:scale-105 transition-transform duration-300">
                <span className="inline-block bg-white/20 backdrop-blur-sm px-3 sm:px-4 py-1 sm:py-2 rounded-full text-xs sm:text-sm font-medium mb-2 shadow-lg hover:bg-white/30 transition-all duration-300">
                  {previewData.jobType}
                </span>
                {previewData.location?.city && (
                  <div className="text-purple-100 text-xs sm:text-sm flex items-center sm:justify-end">
                    <span className="mr-1">📍</span>
                    {previewData.location.city}
                    {previewData.location?.state && `, ${previewData.location.state}`}
                  </div>
                )}
              </div>
            </div>
          </div>

          {/* Content */}
          <div className="p-4 sm:p-6 md:p-8 space-y-4 sm:space-y-6">
            {/* Job Description */}
            <div>
              <h3 className="text-lg sm:text-xl font-semibold text-gray-900 dark:text-white mb-3">Job Description</h3>
              <p className="text-sm sm:text-base text-gray-700 dark:text-gray-300 leading-relaxed">{previewData.description}</p>
            </div>

            {/* Key Information Grid */}
            <div className="grid grid-cols-1 md:grid-cols-2 gap-4 sm:gap-6">
              {/* Job Details */}
              <div className="space-y-3 sm:space-y-4">
                <h4 className="text-base sm:text-lg font-semibold text-gray-900 dark:text-white">Job Details</h4>
                <div className="space-y-3">

                  {previewData.requirements?.experience?.min && (
                    <div className="flex justify-between">
                      <span className="text-gray-600 dark:text-gray-400">Experience:</span>
                      <span className="font-medium text-gray-900 dark:text-white">{previewData.requirements.experience.min} years</span>
                    </div>
                  )}
                  {previewData.requirements?.education && (
                    <div className="flex justify-between">
                      <span className="text-gray-600 dark:text-gray-400">Education:</span>
                      <span className="font-medium text-gray-900 dark:text-white">{previewData.requirements.education}</span>
                    </div>
                  )}
                </div>
              </div>

              {/* Contact Information */}
              <div className="space-y-3 sm:space-y-4">
                <h4 className="text-base sm:text-lg font-semibold text-gray-900 dark:text-white">Contact Information</h4>
                <div className="space-y-3">
                  <div className="flex justify-between">
                    <span className="text-gray-600 dark:text-gray-400">Contact Person:</span>
                    <span className="font-medium text-gray-900 dark:text-white">{previewData.contactPerson?.name}</span>
                  </div>
                  <div className="flex justify-between">
                    <span className="text-gray-600 dark:text-gray-400">Phone:</span>
                    <span className="font-medium text-gray-900 dark:text-white">{previewData.contactPerson?.phone}</span>
                  </div>
                  <div className="flex justify-between">
                    <span className="text-gray-600 dark:text-gray-400">Job ID:</span>
                    <span className="font-medium text-gray-500 dark:text-gray-400 text-sm">Generated after posting</span>
                  </div>
                </div>
              </div>
            </div>

            {/* Skills */}
            {previewData.requirements?.skills?.length > 0 && (
              <div>
                <h4 className="text-lg font-semibold text-gray-900 dark:text-white mb-3">Required Skills</h4>
                <div className="flex flex-wrap gap-3">
                  {previewData.requirements.skills.map((skill, index) => (
                    <span
                      key={index}
                      className="skill-badge-3d bg-gradient-to-r from-purple-100 to-purple-200 dark:from-purple-800 dark:to-purple-700 text-purple-800 dark:text-purple-200 px-4 py-2 rounded-full text-sm font-medium shadow-lg hover:shadow-xl transition-all duration-300 transform hover:scale-110"
                      style={{ '--delay': index }}
                    >
                      {skill}
                    </span>
                  ))}
                </div>
              </div>
            )}

            {/* Responsibilities */}
            {previewData.responsibilities?.length > 0 && (
              <div>
                <h4 className="text-lg font-semibold text-gray-900 dark:text-white mb-3">Key Responsibilities</h4>
                <ul className="space-y-2">
                  {previewData.responsibilities.map((responsibility, index) => (
                    <li key={index} className="flex items-start">
                      <span className="text-blue-500 mr-3 mt-1">•</span>
                      <span className="text-gray-700 dark:text-gray-300">{responsibility}</span>
                    </li>
                  ))}
                </ul>
              </div>
            )}

            {/* Benefits */}
            {previewData.benefits?.length > 0 && (
              <div>
                <h4 className="text-lg font-semibold text-gray-900 dark:text-white mb-3">Benefits & Perks</h4>
                <ul className="space-y-3">
                  {previewData.benefits.map((benefit, index) => (
                    <li
                      key={index}
                      className="benefit-item-3d flex items-start p-3 rounded-lg bg-gradient-to-r from-green-50 to-emerald-50 dark:from-green-900/20 dark:to-emerald-900/20 border border-green-200 dark:border-green-700 transform hover:scale-105 transition-all duration-300"
                      style={{ '--delay': index }}
                    >
                      <span className="text-green-500 mr-3 mt-1 text-lg animate-pulse">✓</span>
                      <span className="text-gray-700 dark:text-gray-300 font-medium">{benefit}</span>
                    </li>
                  ))}
                </ul>
              </div>
            )}
          </div>

          {/* Action Buttons */}
          <div className="bg-gradient-to-r from-purple-50 to-indigo-50 dark:from-purple-900/20 dark:to-indigo-900/20 px-4 sm:px-6 md:px-8 py-4 sm:py-6 flex flex-col sm:flex-row items-center justify-between border-t border-purple-200 dark:border-purple-700 space-y-3 sm:space-y-0">
            <button
              type="button"
              onClick={handleEdit}
              className="w-full sm:w-auto px-4 sm:px-6 py-2 sm:py-3 border border-purple-300 dark:border-purple-500 text-purple-700 dark:text-purple-300 rounded-lg hover:bg-purple-100 dark:hover:bg-purple-800 transition-all duration-300 flex items-center justify-center transform hover:scale-105 shadow-lg hover:shadow-xl text-sm sm:text-base"
            >
              <Edit className="w-3 h-3 sm:w-4 sm:h-4 mr-2" />
              Edit Job
            </button>

            <div className="flex flex-col sm:flex-row space-y-2 sm:space-y-0 sm:space-x-3 w-full sm:w-auto">
              <button
                type="button"
                onClick={() => setShowPreview(false)}
                className="w-full sm:w-auto px-4 sm:px-6 py-2 sm:py-3 border border-purple-300 dark:border-purple-500 text-purple-700 dark:text-purple-300 rounded-lg hover:bg-purple-100 dark:hover:bg-purple-800 transition-all duration-300 transform hover:scale-105 text-sm sm:text-base"
              >
                Cancel
              </button>
              <button
                type="button"
                onClick={handlePostJob}
                disabled={isSubmitting}
                className="w-full sm:w-auto px-6 sm:px-8 py-2 sm:py-3 bg-gradient-to-r from-purple-600 to-indigo-600 hover:from-purple-700 hover:to-indigo-700 text-white rounded-lg transition-all duration-300 flex items-center justify-center disabled:opacity-50 transform hover:scale-105 shadow-lg hover:shadow-xl text-sm sm:text-base"
              >
                {isSubmitting ? (
                  <>
                    <div className="w-3 h-3 sm:w-4 sm:h-4 border-2 border-white border-t-transparent rounded-full animate-spin mr-2" />
                    Posting...
                  </>
                ) : (
                  <>
                    <Plus className="w-3 h-3 sm:w-4 sm:h-4 mr-2" />
                    Post Job
                  </>
                )}
              </button>
            </div>
          </div>
        </div>
      </div>
    )
  }

  return (
    <div className="max-w-4xl mx-auto px-4 sm:px-6 lg:px-8">
      <div className="text-center mb-8">
        <div className="flex justify-center mb-4">
          <div className="w-16 h-16 bg-purple-600 rounded-full flex items-center justify-center shadow-lg">
            <Building className="w-8 h-8 text-white" />
          </div>
        </div>
        <h1
          className="text-2xl sm:text-3xl font-bold text-gray-900 dark:text-white mb-2"
          style={{
            animation: 'jobTitlePop 1.2s cubic-bezier(0.68, -0.55, 0.265, 1.55) forwards',
            transformStyle: 'preserve-3d',
            textShadow: '0 4px 8px rgba(0,0,0,0.1)'
          }}
        >
          Post Your Opportunities
        </h1>
        <p className="text-gray-600 dark:text-gray-300">Create a new job posting to reach qualified candidates</p>
      </div>

      <form onSubmit={(e) => { e.preventDefault(); handlePreview(); }} className="space-y-8">
        {/* Basic Information */}
        <div className="bg-white dark:bg-gray-800 rounded-xl shadow-lg border border-gray-200 dark:border-gray-700 p-6 transition-colors duration-300">
          <div className="flex justify-between items-center mb-6">
            <h2 className="text-xl font-semibold flex items-center text-gray-900 dark:text-white">
              <Building className="w-5 h-5 mr-2 text-blue-600" />
              Basic Information
            </h2>

            {/* Voice Entry Button */}
            <div className="flex flex-col sm:flex-row items-center space-y-2 sm:space-y-0 sm:space-x-4">
              {(isRecording || isProcessingVoice) && (
                <div className="flex items-center space-x-2 sm:space-x-3 text-xs sm:text-sm text-gray-600 dark:text-gray-300">
                  <div className="relative">
                    <div className="w-2 h-2 sm:w-3 sm:h-3 bg-green-500 rounded-full animate-pulse"></div>
                    <div className="absolute inset-0 w-2 h-2 sm:w-3 sm:h-3 bg-green-400 rounded-full animate-ping"></div>
                  </div>
                  <span className="font-medium hidden sm:inline">
                    {isRecording ? 'Recording...' : isProcessingVoice ? 'Processing with AI...' : 'Ready'}
                  </span>
                  <span className="font-medium sm:hidden">
                    {isRecording ? '🎤' : isProcessingVoice ? '🤖' : '⚡'}
                  </span>
                </div>
              )}

              {/* 3D Voice Input Button */}
              <div className="relative">
                {/* Sound waves animation when active */}
                {isRecording && (
                  <div className="absolute -left-8 top-1/2 transform -translate-y-1/2">
                    <Volume2 className="w-5 h-5 text-purple-500 animate-pulse" />
                    <div className="absolute -inset-2">
                      <div className="w-2 h-2 bg-purple-400 rounded-full animate-ping" style={{ animationDelay: '0s' }}></div>
                      <div className="w-2 h-2 bg-purple-400 rounded-full animate-ping absolute top-2" style={{ animationDelay: '0.2s' }}></div>
                      <div className="w-2 h-2 bg-purple-400 rounded-full animate-ping absolute top-4" style={{ animationDelay: '0.4s' }}></div>
                    </div>
                  </div>
                )}

                <button
                  type="button"
                  onClick={(e) => {
                    e.preventDefault()
                    e.stopPropagation()
                    if (isRecording) {
                      stopVoiceRecording()
                    } else {
                      startVoiceRecording()
                    }
                  }}
                  disabled={isProcessingVoice}
                  className={`group relative flex items-center space-x-2 sm:space-x-3 px-4 sm:px-6 py-2 sm:py-3 rounded-lg sm:rounded-xl font-semibold text-sm sm:text-base transition-all duration-300 transform-gpu touch-manipulation ${
                    isRecording
                      ? 'bg-gradient-to-r from-red-500 to-red-600 hover:from-red-600 hover:to-red-700 text-white shadow-lg hover:shadow-xl voice-button-active'
                      : 'bg-gradient-to-r from-purple-500 to-purple-600 hover:from-purple-600 hover:to-purple-700 text-white shadow-lg hover:shadow-2xl voice-button-inactive'
                  } ${isProcessingVoice ? 'opacity-50 cursor-not-allowed' : ''}`}
                  style={{
                    transformStyle: 'preserve-3d',
                    perspective: '1000px',
                    boxShadow: isRecording
                      ? '0 8px 25px rgba(239, 68, 68, 0.4), inset 0 1px 0 rgba(255, 255, 255, 0.3), 0 0 15px rgba(239, 68, 68, 0.2)'
                      : '0 8px 25px rgba(139, 92, 246, 0.4), inset 0 1px 0 rgba(255, 255, 255, 0.3), 0 0 15px rgba(139, 92, 246, 0.1)',
                    minHeight: '44px' // iOS touch target minimum
                  }}
                >
                  {/* 3D Button Background Effect */}
                  <div className="absolute inset-0 rounded-xl bg-gradient-to-b from-white/20 to-transparent opacity-50"></div>

                  {/* Icon with 3D effect */}
                  <div className={`relative transform transition-all duration-300 ${
                    isRecording ? 'mic-icon-active scale-110' : 'group-hover:scale-110 group-hover:rotate-3'
                  }`}>
                    {isRecording ? (
                      <MicOff className="w-4 h-4 sm:w-5 sm:h-5 drop-shadow-lg filter drop-shadow-[0_4px_8px_rgba(0,0,0,0.3)]" />
                    ) : (
                      <Mic className="w-4 h-4 sm:w-5 sm:h-5 drop-shadow-lg filter drop-shadow-[0_4px_8px_rgba(0,0,0,0.3)]" />
                    )}
                  </div>

                  {/* Text with 3D effect - responsive */}
                  <span className="relative z-10 drop-shadow-sm hidden sm:inline">
                    {isRecording ? 'Stop Recording' : isProcessingVoice ? 'Processing...' : 'Fill with Voice'}
                  </span>
                  <span className="relative z-10 drop-shadow-sm sm:hidden">
                    {isRecording ? 'Stop' : isProcessingVoice ? '...' : 'Voice'}
                  </span>

                  {/* Animated border glow */}
                  <div className={`absolute inset-0 rounded-xl transition-opacity duration-300 ${
                    isRecording
                      ? 'bg-gradient-to-r from-red-400 to-red-500 opacity-75 animate-pulse'
                      : 'bg-gradient-to-r from-purple-400 to-purple-500 opacity-0 group-hover:opacity-50'
                  }`} style={{ filter: 'blur(8px)', zIndex: -1 }}></div>
                </button>
              </div>
            </div>
          </div>

          {/* Voice Input Example */}
          {!isRecording && !isProcessingVoice && (
            <div className="mb-4 p-3 bg-purple-50 dark:bg-purple-900/20 rounded-lg border border-purple-200 dark:border-purple-700">
              <p className="text-sm text-purple-800 dark:text-purple-200">
                <strong>🎤 AI Voice Input:</strong> "Software Engineer at Google, Technology industry, Full-time job, contact John Smith at 9876543210"
              </p>
            </div>
          )}

          {/* Voice Progress Indicator */}
          {(isRecording || isProcessingVoice) && (
            <div className="mb-6 p-4 bg-blue-50 dark:bg-blue-900/20 rounded-lg border border-blue-200 dark:border-blue-700">
              <div className="flex items-center justify-between mb-2">
                <span className="text-sm font-medium text-blue-800 dark:text-blue-200">
                  Voice Entry Progress
                </span>
                <span className="text-xs text-blue-600 dark:text-blue-300">
                  {isRecording ? `Recording: ${recordingTime}/30 seconds` : 'Processing...'}
                </span>
              </div>
              <div className="w-full bg-blue-200 dark:bg-blue-800 rounded-full h-2">
                <div
                  className="bg-blue-600 dark:bg-blue-400 h-2 rounded-full transition-all duration-300"
                  style={{ width: `${voiceProgress}%` }}
                ></div>
              </div>
              <div className="flex justify-between items-center mt-2">
                <p className="text-sm text-blue-700 dark:text-blue-300">
                  {isRecording ? 'Speak clearly about the job details...' :
                   isProcessingVoice ? 'Processing with OpenAI...' :
                   'Voice input active'}
                </p>
                {isRecording && (
                  <button
                    type="button"
                    onClick={stopVoiceRecording}
                    className="text-xs bg-red-500 hover:bg-red-600 text-white px-2 py-1 rounded"
                  >
                    Stop Recording
                  </button>
                )}
              </div>
            </div>
          )}

          <div className="grid md:grid-cols-2 gap-6">
            <div className="form-group relative">
              <label className="form-label">Job Title *</label>
              <input
                type="text"
                className="input-field"
                placeholder="e.g., AI Engineer"
                {...register('title', { required: 'Job title is required' })}
                onChange={handleJobTitleChange}
                onKeyDown={handleJobTitleKeyDown}
                onBlur={handleJobTitleBlur}
                autoComplete="off"
              />
              {errors.title && <p className="form-error">{errors.title.message}</p>}

              {/* Job Title Autocomplete Suggestions */}
              {showJobTitleSuggestions && (
                <div
                  className="absolute z-50 w-full mt-1 bg-white dark:bg-gray-800 border border-gray-300 dark:border-gray-600 rounded-lg shadow-2xl max-h-48 overflow-y-auto"
                  style={{
                    animation: 'dropdownSlideIn 0.3s cubic-bezier(0.4, 0, 0.2, 1) forwards',
                    transformOrigin: 'top',
                    boxShadow: '0 20px 25px -5px rgba(0, 0, 0, 0.1), 0 10px 10px -5px rgba(0, 0, 0, 0.04), 0 0 0 1px rgba(147, 51, 234, 0.1)',
                    backdropFilter: 'blur(8px)',
                    transform: 'translateZ(0)'
                  }}
                >
                  {jobTitleSuggestions.map((title, index) => (
                    <div
                      key={index}
                      className={`px-4 py-3 cursor-pointer text-sm border-b border-gray-100 dark:border-gray-700 last:border-b-0 transition-all duration-200 job-title-dropdown-item ${
                        index === selectedSuggestionIndex
                          ? 'bg-purple-100 dark:bg-purple-900/40 text-purple-900 dark:text-purple-100'
                          : 'hover:bg-purple-50 dark:hover:bg-purple-900/20 text-gray-900 dark:text-white'
                      }`}
                      onClick={() => selectJobTitle(title)}
                      onMouseEnter={() => setSelectedSuggestionIndex(index)}
                      style={{
                        animation: `dropdownItemSlideIn 0.3s cubic-bezier(0.4, 0, 0.2, 1) ${index * 0.05}s forwards`,
                        opacity: 0,
                        transform: 'translateY(-10px)'
                      }}
                    >
                      <span className="font-medium">{title}</span>
                      {index === 0 && selectedSuggestionIndex === -1 && (
                        <span className="ml-2 text-xs text-purple-600 dark:text-purple-400 bg-purple-100 dark:bg-purple-900/30 px-2 py-1 rounded-full">(Press Tab)</span>
                      )}
                      {index === selectedSuggestionIndex && (
                        <span className="ml-2 text-xs text-purple-600 dark:text-purple-400 bg-purple-200 dark:bg-purple-800/50 px-2 py-1 rounded-full">Selected</span>
                      )}
                    </div>
                  ))}
                </div>
              )}
            </div>

            <div className="form-group">
              <label className="form-label">Company Name *</label>
              <input
                type="text"
                className="input-field"
                placeholder="Your company name"
                {...register('company.name', { required: 'Company name is required' })}
              />
              {errors.company?.name && <p className="form-error">{errors.company.name.message}</p>}
            </div>

            <div className="form-group">
              <label className="form-label">Industry *</label>
              <select className="input-field" {...register('industry', { required: 'Industry is required' })}>
                <option value="">Select Industry</option>
                <option value="Technology">Technology</option>
                <option value="Healthcare">Healthcare</option>
                <option value="Finance">Finance</option>
                <option value="Education">Education</option>
                <option value="Marketing">Marketing</option>
                <option value="Sales">Sales</option>
                <option value="Manufacturing">Manufacturing</option>
                <option value="Retail">Retail</option>
                <option value="Other">Other</option>
              </select>
              {errors.industry && <p className="form-error">{errors.industry.message}</p>}
            </div>

                         <div className="form-group">
               <label className="form-label">Job Type *</label>
               <select className="input-field" {...register('jobType', { required: 'Job type is required' })}>
                 <option value="">Select Job Type</option>
                 <option value="Full-time">Full-time</option>
                 <option value="Part-time">Part-time</option>
                 <option value="Contract">Contract</option>
                 <option value="Internship">Internship</option>
                 <option value="Freelance">Freelance</option>
               </select>
               {errors.jobType && <p className="form-error">{errors.jobType.message}</p>}
             </div>

             <div className="form-group">
               <label className="form-label">Contact Person Name *</label>
               <input
                 type="text"
                 className="input-field"
                 placeholder="e.g., John Doe"
                 {...register('contactPerson.name', { required: 'Contact person name is required' })}
               />
               {errors.contactPerson?.name && <p className="form-error">{errors.contactPerson.name.message}</p>}
             </div>

             <div className="form-group">
               <label className="form-label">Contact Person Phone *</label>
               <input
                 type="tel"
                 className="input-field"
                 placeholder="e.g., +91 98765 43210"
                 {...register('contactPerson.phone', { required: 'Contact person phone is required' })}
               />
               {errors.contactPerson?.phone && <p className="form-error">{errors.contactPerson.phone.message}</p>}
             </div>
          </div>

          <div className="form-group mt-6">
            <label className="form-label">Job Description *</label>
            <textarea
              className="input-field"
              rows="6"
              placeholder="Describe the role, responsibilities, and what makes this position exciting..."
              {...register('description')}
            />
            {errors.description && <p className="form-error">{errors.description.message}</p>}
          </div>
        </div>

        {/* Location - Collapsible */}
        <div className="bg-white dark:bg-gray-800 rounded-xl shadow-lg border border-gray-200 dark:border-gray-700 transition-colors duration-300">
          <button
            type="button"
            onClick={() => toggleOptionalField('location')}
            className="dropdown-button w-full p-4 sm:p-6 text-left flex items-center justify-between hover:bg-gray-50 dark:hover:bg-gray-700/50 transition-colors duration-200 rounded-xl cursor-pointer"
          >
            <h2 className="text-lg sm:text-xl font-semibold flex items-center text-gray-900 dark:text-white">
              <MapPin className="w-4 h-4 sm:w-5 sm:h-5 mr-2 text-blue-600" />
              <span>Location</span>
              <span className="text-gray-500 text-xs sm:text-sm font-normal ml-1 sm:ml-2 hidden sm:inline">(Optional)</span>
            </h2>
            <div className="flex items-center space-x-2">
              <span className="text-sm text-gray-500 dark:text-gray-400 hidden sm:block">
                {expandedOptionalFields.location ? 'Hide' : 'Click to Add Location'}
              </span>
              <span className="text-sm text-gray-500 dark:text-gray-400 sm:hidden">
                {expandedOptionalFields.location ? 'Hide' : 'Add'}
              </span>
              <div className={`dropdown-arrow ${expandedOptionalFields.location ? 'rotate-180' : ''}`}>
                <ChevronDown className="w-5 h-5 text-gray-400" />
              </div>
            </div>
          </button>

          {expandedOptionalFields.location && (
            <div
              className="dropdown-content overflow-hidden border-t border-gray-100 dark:border-gray-700"
              style={{
                animation: 'slideDown 0.4s cubic-bezier(0.4, 0, 0.2, 1) forwards',
                transformOrigin: 'top'
              }}
            >
              <div
                className="px-6 pb-6 pt-6"
                style={{
                  animation: 'fadeInUp 0.5s cubic-bezier(0.4, 0, 0.2, 1) 0.1s both'
                }}
              >
                <div className="grid md:grid-cols-2 gap-6">
            <div className="form-group">
              <label className="form-label">Location Type</label>
              <select className="input-field" {...register('location.type')}>
                <option value="">Select Location Type</option>
                <option value="Remote">Remote</option>
                <option value="On-site">On-site</option>
                <option value="Hybrid">Hybrid</option>
              </select>
              {errors.location?.type && <p className="form-error">{errors.location.type.message}</p>}
            </div>

            <div className="form-group">
              <label className="form-label">City</label>
              <input
                type="text"
                className={`input-field ${locationType === 'Remote' ? 'bg-gray-100 cursor-not-allowed' : ''}`}
                placeholder="e.g., Mumbai"
                disabled={locationType === 'Remote'}
                {...register('location.city')}
              />
            </div>

            <div className="form-group">
              <label className="form-label">State</label>
              <input
                type="text"
                className={`input-field ${locationType === 'Remote' ? 'bg-gray-100 cursor-not-allowed' : ''}`}
                placeholder="e.g., Maharashtra"
                disabled={locationType === 'Remote'}
                {...register('location.state')}
              />
            </div>

            <div className="form-group">
              <label className="form-label">Country</label>
              <input
                type="text"
                className={`input-field ${locationType === 'Remote' ? 'bg-gray-100 cursor-not-allowed' : ''}`}
                placeholder="e.g., India"
                disabled={locationType === 'Remote'}
                {...register('location.country')}
              />
            </div>
          </div>


              </div>
            </div>
          )}
        </div>

        {/* Requirements - Collapsible */}
        <div className="bg-white dark:bg-gray-800 rounded-xl shadow-lg border border-gray-200 dark:border-gray-700 transition-colors duration-300">
          <button
            type="button"
            onClick={() => toggleOptionalField('requirements')}
            className="dropdown-button w-full p-4 sm:p-6 text-left flex items-center justify-between hover:bg-gray-50 dark:hover:bg-gray-700/50 transition-colors duration-200 rounded-xl cursor-pointer"
          >
            <h2 className="text-lg sm:text-xl font-semibold flex items-center text-gray-900 dark:text-white">
              <Users className="w-4 h-4 sm:w-5 sm:h-5 mr-2 text-blue-600" />
              Requirements
              <span className="text-gray-500 text-xs sm:text-sm font-normal ml-1 sm:ml-2 hidden sm:inline">(Optional)</span>
            </h2>
            <div className="flex items-center space-x-2">
              <span className="text-sm text-gray-500 dark:text-gray-400 hidden sm:block">
                {expandedOptionalFields.requirements ? 'Hide' : 'Click to Add Requirements'}
              </span>
              <span className="text-sm text-gray-500 dark:text-gray-400 sm:hidden">
                {expandedOptionalFields.requirements ? 'Hide' : 'Add'}
              </span>
              <div className={`dropdown-arrow ${expandedOptionalFields.requirements ? 'rotate-180' : ''}`}>
                <ChevronDown className="w-5 h-5 text-gray-400" />
              </div>
            </div>
          </button>

          {expandedOptionalFields.requirements && (
            <div
              className="dropdown-content overflow-hidden border-t border-gray-100 dark:border-gray-700"
              style={{
                animation: 'slideDown 0.4s cubic-bezier(0.4, 0, 0.2, 1) forwards',
                transformOrigin: 'top'
              }}
            >
              <div
                className="px-6 pb-6 pt-6"
                style={{
                  animation: 'fadeInUp 0.5s cubic-bezier(0.4, 0, 0.2, 1) 0.1s both'
                }}
              >
                <div className="grid md:grid-cols-2 gap-6">
            <div className="form-group">
              <label className="form-label">Education Level</label>
              <select className="input-field" {...register('requirements.education')}>
                <option value="">Select Education</option>
                <option value="High School">High School</option>
                <option value="Bachelor">Bachelor's Degree</option>
                <option value="Master">Master's Degree</option>
                <option value="PhD">PhD</option>
                <option value="Diploma">Diploma</option>
                <option value="Any">Any</option>
              </select>
              {errors.requirements?.education && <p className="form-error">{errors.requirements.education.message}</p>}
            </div>

            <div className="form-group">
              <label className="form-label">Minimum Experience (Years)</label>
              <input
                type="number"
                className="input-field"
                min="0"
                placeholder="2"
                {...register('requirements.experience.min', { min: 0 })}
              />
            </div>
          </div>

          <div className="form-group mt-6">
            <label className="form-label">Required Skills</label>
            <div className="space-y-2">
              {requiredSkills.map((skill, index) => (
                <div key={index} className="flex space-x-2">
                  <input
                    type="text"
                    className="input-field"
                    placeholder="e.g., JavaScript, React"
                    value={skill}
                    onChange={(e) => updateItem(requiredSkills, setRequiredSkills, index, e.target.value)}
                  />
                  <button
                    type="button"
                    onClick={() => removeItem(requiredSkills, setRequiredSkills, index)}
                    className="px-3 py-2 text-red-600 hover:text-red-700 transition-colors"
                  >
                    <X className="w-4 h-4" />
                  </button>
                </div>
              ))}
              <button
                type="button"
                onClick={() => addItem(requiredSkills, setRequiredSkills)}
                className="btn-outline text-sm flex items-center"
              >
                <Plus className="w-4 h-4 mr-1" />
                Add Skill
              </button>
            </div>
                </div>
              </div>
            </div>
          )}
        </div>

        {/* Responsibilities - Collapsible */}
        <div className="bg-white dark:bg-gray-800 rounded-xl shadow-lg border border-gray-200 dark:border-gray-700 transition-colors duration-300">
          <button
            type="button"
            onClick={() => toggleOptionalField('responsibilities')}
            className="dropdown-button w-full p-4 sm:p-6 text-left flex items-center justify-between hover:bg-gray-50 dark:hover:bg-gray-700/50 transition-colors duration-200 rounded-xl cursor-pointer"
          >
            <h2 className="text-lg sm:text-xl font-semibold flex items-center text-gray-900 dark:text-white">
              <FileText className="w-4 h-4 sm:w-5 sm:h-5 mr-2 text-blue-600" />
              Responsibilities
              <span className="text-gray-500 text-xs sm:text-sm font-normal ml-1 sm:ml-2 hidden sm:inline">(Optional)</span>
            </h2>
            <div className="flex items-center space-x-2">
              <span className="text-sm text-gray-500 dark:text-gray-400 hidden sm:block">
                {expandedOptionalFields.responsibilities ? 'Hide' : 'Click to Add Responsibilities'}
              </span>
              <span className="text-sm text-gray-500 dark:text-gray-400 sm:hidden">
                {expandedOptionalFields.responsibilities ? 'Hide' : 'Add'}
              </span>
              <div className={`dropdown-arrow ${expandedOptionalFields.responsibilities ? 'rotate-180' : ''}`}>
                <ChevronDown className="w-5 h-5 text-gray-400" />
              </div>
            </div>
          </button>

          {expandedOptionalFields.responsibilities && (
            <div
              className="dropdown-content overflow-hidden border-t border-gray-100 dark:border-gray-700"
              style={{
                animation: 'slideDown 0.4s cubic-bezier(0.4, 0, 0.2, 1) forwards',
                transformOrigin: 'top'
              }}
            >
              <div
                className="px-6 pb-6 pt-6"
                style={{
                  animation: 'fadeInUp 0.5s cubic-bezier(0.4, 0, 0.2, 1) 0.1s both'
                }}
              >
                <div className="space-y-2">
            {responsibilities.map((responsibility, index) => (
              <div key={index} className="flex space-x-2">
                <input
                  type="text"
                  className="input-field"
                  placeholder="e.g., Develop and maintain web applications"
                  value={responsibility}
                  onChange={(e) => updateItem(responsibilities, setResponsibilities, index, e.target.value)}
                />
                <button
                  type="button"
                  onClick={() => removeItem(responsibilities, setResponsibilities, index)}
                  className="px-3 py-2 text-red-600 hover:text-red-700 transition-colors"
                >
                  <X className="w-4 h-4" />
                </button>
              </div>
            ))}
            <button
              type="button"
              onClick={() => addItem(responsibilities, setResponsibilities)}
              className="btn-outline text-sm flex items-center"
            >
              <Plus className="w-4 h-4 mr-1" />
              Add Responsibility
            </button>
                </div>
              </div>
            </div>
          )}
        </div>

        {/* Benefits - Collapsible */}
        <div className="bg-white dark:bg-gray-800 rounded-xl shadow-lg border border-gray-200 dark:border-gray-700 transition-colors duration-300">
          <button
            type="button"
            onClick={() => toggleOptionalField('benefits')}
            className="dropdown-button w-full p-4 sm:p-6 text-left flex items-center justify-between hover:bg-gray-50 dark:hover:bg-gray-700/50 transition-colors duration-200 rounded-xl cursor-pointer"
          >
            <h2 className="text-lg sm:text-xl font-semibold flex items-center text-gray-900 dark:text-white">
              <DollarSign className="w-4 h-4 sm:w-5 sm:h-5 mr-2 text-blue-600" />
              Benefits
              <span className="text-gray-500 text-xs sm:text-sm font-normal ml-1 sm:ml-2 hidden sm:inline">(Optional)</span>
            </h2>
            <div className="flex items-center space-x-2">
              <span className="text-sm text-gray-500 dark:text-gray-400 hidden sm:block">
                {expandedOptionalFields.benefits ? 'Hide' : 'Click to Add Benefits'}
              </span>
              <span className="text-sm text-gray-500 dark:text-gray-400 sm:hidden">
                {expandedOptionalFields.benefits ? 'Hide' : 'Add'}
              </span>
              <div className={`dropdown-arrow ${expandedOptionalFields.benefits ? 'rotate-180' : ''}`}>
                <ChevronDown className="w-5 h-5 text-gray-400" />
              </div>
            </div>
          </button>

          {expandedOptionalFields.benefits && (
            <div
              className="dropdown-content overflow-hidden border-t border-gray-100 dark:border-gray-700"
              style={{
                animation: 'slideDown 0.4s cubic-bezier(0.4, 0, 0.2, 1) forwards',
                transformOrigin: 'top'
              }}
            >
              <div
                className="px-6 pb-6 pt-6"
                style={{
                  animation: 'fadeInUp 0.5s cubic-bezier(0.4, 0, 0.2, 1) 0.1s both'
                }}
              >
                <div className="space-y-2">
            {benefits.map((benefit, index) => (
              <div key={index} className="flex space-x-2">
                <input
                  type="text"
                  className="input-field"
                  placeholder="e.g., Health insurance, Flexible hours"
                  value={benefit}
                  onChange={(e) => updateItem(benefits, setBenefits, index, e.target.value)}
                />
                <button
                  type="button"
                  onClick={() => removeItem(benefits, setBenefits, index)}
                  className="px-3 py-2 text-red-600 hover:text-red-700 transition-colors"
                >
                  <X className="w-4 h-4" />
                </button>
              </div>
            ))}
            <button
              type="button"
              onClick={() => addItem(benefits, setBenefits)}
              className="btn-outline text-sm flex items-center"
            >
              <Plus className="w-4 h-4 mr-1" />
              Add Benefit
            </button>
                </div>
              </div>
            </div>
          )}
        </div>

        {/* Submit Button */}
        <div className="flex justify-end">
          <button
            type="submit"
            className="btn-primary text-lg px-8 py-3 flex items-center"
          >
            <Eye className="w-5 h-5 mr-2" />
            Preview Job
          </button>
        </div>
      </form>

      {/* Answer Detection Popup */}
      {showAnswerPopup && (
        <div className="fixed top-1/2 right-8 transform -translate-y-1/2 z-50">
          <div
            className="bg-green-500 text-white px-6 py-4 rounded-lg shadow-2xl border-l-4 border-green-300 max-w-sm"
            style={{
              animation: 'slideInRight 0.3s ease-out forwards'
            }}
          >
            <div className="flex items-start space-x-3">
              <div className="flex-shrink-0">
                <div className="w-6 h-6 bg-green-400 rounded-full flex items-center justify-center">
                  <span className="text-green-800 text-sm font-bold">✓</span>
                </div>
              </div>
              <div className="flex-1">
                <h4 className="font-semibold text-sm mb-1">Detected: {showAnswerPopup.field}</h4>
                <p className="text-green-100 text-sm break-words">{showAnswerPopup.value}</p>
              </div>
            </div>
          </div>
        </div>
      )}
    </div>
  )
}

export default JobPostingForm <|MERGE_RESOLUTION|>--- conflicted
+++ resolved
@@ -804,7 +804,6 @@
         }
       }
 
-<<<<<<< HEAD
       // Only include optional fields if they have meaningful values
       if (cleanValue(data.jobType)) {
         jobData.jobType = cleanValue(data.jobType)
@@ -827,9 +826,6 @@
           period: cleanValue(data.salary?.period) || 'Yearly'
         }
       }
-=======
-
->>>>>>> b0dd5f51
 
       // Only include location details if any location field is provided
       const hasLocationData = data.location?.type || data.location?.city || data.location?.state || data.location?.country
@@ -918,17 +914,10 @@
       responsibilities: responsibilities.filter(item => item.trim()),
       benefits: benefits.filter(item => item.trim()),
       requirements: {
-<<<<<<< HEAD
         education: cleanValue(formData.requirements?.education),
         skills: requiredSkills.filter(skill => skill.trim()),
         certifications: formData.requirements?.certifications?.filter(cert => cert.trim()) || []
       }
-=======
-        ...formData.requirements,
-        skills: requiredSkills.filter(skill => skill.trim())
-      },
-
->>>>>>> b0dd5f51
     }
 
     // Only include optional fields if they have meaningful values
