--- conflicted
+++ resolved
@@ -9,12 +9,9 @@
 import SavedJobs from './pages/SavedJobs'
 import QRScanner from './pages/QRScanner'
 import QRPreview from './pages/QRPreview'
-<<<<<<< HEAD
 import CareerMatchResults from './pages/CareerMatchResults'
 import JobListings from './pages/JobListings'
-=======
 import AdminDashboard from './pages/AdminDashboard'
->>>>>>> 0f25270e
 
 function App() {
   return (
@@ -22,61 +19,59 @@
       <div className="min-h-screen bg-gray-50 dark:bg-gray-900 transition-colors duration-300">
         <Navbar />
         <Routes>
-<<<<<<< HEAD
           <Route path="/" element={<Home />} />
-          <Route path="/assessment" element={<StudentAssessment />} />
-          <Route path="/career-match" element={<CareerMatch />} />
-          <Route path="/post-job" element={<JobPostingForm />} />
-          <Route path="/job/:jobId" element={<JobDetail />} />
-          <Route path="/scan" element={<QRScanner />} />
-          <Route path="/qr-preview/:jobId" element={<QRPreview />} />
-          <Route path="/career-match-results" element={<CareerMatchResults />} />
-          <Route path="/jobs" element={<JobListings />} />
-=======
-        <Route path="/" element={<Home />} />
-        <Route path="/assessment" element={
-          <main className="container mx-auto px-4 py-8">
-            <StudentAssessment />
-          </main>
-        } />
-        <Route path="/career-match" element={
-          <main className="container mx-auto px-4 py-8">
-            <CareerMatch />
-          </main>
-        } />
-        <Route path="/post-job" element={
-          <main className="container mx-auto px-4 py-8">
-            <JobPostingForm />
-          </main>
-        } />
-        <Route path="/job/:jobId" element={
-          <main className="container mx-auto px-4 py-8">
-            <JobDetail />
-          </main>
-        } />
-        <Route path="/saved-jobs" element={
-          <main className="container mx-auto px-4 py-8">
-            <SavedJobs />
-          </main>
-        } />
-        <Route path="/scan" element={
-          <main className="container mx-auto px-4 py-8">
-            <QRScanner />
-          </main>
-        } />
-        <Route path="/qr-preview/:jobId" element={
-          <main className="container mx-auto px-4 py-8">
-            <QRPreview />
-          </main>
-        } />
-        <Route path="/admin" element={
-          <AdminDashboard />
-        } />
->>>>>>> 0f25270e
+          <Route path="/assessment" element={
+            <main className="container mx-auto px-4 py-8">
+              <StudentAssessment />
+            </main>
+          } />
+          <Route path="/career-match" element={
+            <main className="container mx-auto px-4 py-8">
+              <CareerMatch />
+            </main>
+          } />
+          <Route path="/post-job" element={
+            <main className="container mx-auto px-4 py-8">
+              <JobPostingForm />
+            </main>
+          } />
+          <Route path="/job/:jobId" element={
+            <main className="container mx-auto px-4 py-8">
+              <JobDetail />
+            </main>
+          } />
+          <Route path="/saved-jobs" element={
+            <main className="container mx-auto px-4 py-8">
+              <SavedJobs />
+            </main>
+          } />
+          <Route path="/scan" element={
+            <main className="container mx-auto px-4 py-8">
+              <QRScanner />
+            </main>
+          } />
+          <Route path="/qr-preview/:jobId" element={
+            <main className="container mx-auto px-4 py-8">
+              <QRPreview />
+            </main>
+          } />
+          <Route path="/career-match-results" element={
+            <main className="container mx-auto px-4 py-8">
+              <CareerMatchResults />
+            </main>
+          } />
+          <Route path="/jobs" element={
+            <main className="container mx-auto px-4 py-8">
+              <JobListings />
+            </main>
+          } />
+          <Route path="/admin" element={
+            <AdminDashboard />
+          } />
         </Routes>
       </div>
     </ThemeProvider>
   )
 }
 
-export default App +export default App